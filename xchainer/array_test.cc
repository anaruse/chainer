--- conflicted
+++ resolved
@@ -270,19 +270,6 @@
 
 TEST_P(ArrayTest, ConstArrayCtor) { CheckArray<true>(); }
 
-<<<<<<< HEAD
-TEST_P(ArrayTest, Grad) {
-    Array x = MakeArray<bool>({1}, {true});
-    EXPECT_FALSE(x.grad());
-
-    Array g = MakeArray<bool>({1}, {true});
-    x.set_grad(g);
-    EXPECT_TRUE(x.grad());
-    AssertEqual<bool>(g, *x.grad());
-
-    x.ClearGrad();
-    EXPECT_FALSE(x.grad());
-=======
 TEST_P(ArrayTest, SetRequiresGrad) {
     Array x = MakeArray<bool>({1}, {true});
     EXPECT_FALSE(x.requires_grad());
@@ -290,7 +277,19 @@
     EXPECT_TRUE(x.requires_grad());
     x.set_requires_grad(false);
     EXPECT_FALSE(x.requires_grad());
->>>>>>> a4ce2b11
+}
+
+TEST_P(ArrayTest, Grad) {
+    Array x = MakeArray<bool>({1}, {true});
+    EXPECT_FALSE(x.grad());
+
+    Array g = MakeArray<bool>({1}, {true});
+    x.set_grad(g);
+    EXPECT_TRUE(x.grad());
+    AssertEqual<bool>(g, *x.grad());
+
+    x.ClearGrad();
+    EXPECT_FALSE(x.grad());
 }
 
 TEST_P(ArrayTest, Empty) {
