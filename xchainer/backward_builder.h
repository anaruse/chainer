--- conflicted
+++ resolved
@@ -187,16 +187,12 @@
 
     // A collection of op nodes, each of which corresponds to a graph.
     // This record is increasingly populated as new graphs are encountered in multiple Define() calls.
-<<<<<<< HEAD
-    std::unordered_map<GraphId, std::shared_ptr<internal::OpNode>> op_node_map_;
+    std::unordered_map<BackpropId, std::shared_ptr<internal::OpNode>> op_node_map_;
 
     backward_builder_detail::RetentionRecord input_retention_record_;
     backward_builder_detail::RetentionRecord output_retention_record_;
 
     bool is_finalized_{false};
-=======
-    std::unordered_map<BackpropId, std::shared_ptr<internal::OpNode>> op_node_map_;
->>>>>>> facc274d
 };
 
 }  // namespace xchainer