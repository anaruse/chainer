#include "chainerx/routines/math.h"

#include <cstdint>
#include <numeric>
#include <utility>
#include <vector>

#include <nonstd/optional.hpp>

#include "chainerx/array.h"
#include "chainerx/axes.h"
#include "chainerx/backprop_mode.h"
#include "chainerx/backward_builder.h"
#include "chainerx/backward_context.h"
#include "chainerx/dtype.h"
#include "chainerx/enum.h"
#include "chainerx/error.h"
#include "chainerx/graph.h"
#include "chainerx/macro.h"
#include "chainerx/routines/creation.h"
#include "chainerx/routines/manipulation.h"
#include "chainerx/routines/routines_util.h"
#include "chainerx/routines/type_util.h"
#include "chainerx/scalar.h"
#include "chainerx/shape.h"

namespace chainerx {

Array Negative(const Array& x) {
    if (x.dtype() == Dtype::kBool) {
        throw DtypeError{"Cannot negate a boolean array."};
    }
    return Multiply(x, Scalar{-1, GetKind(x.dtype())});
}

namespace {

// Called from Add, Subtract, Multiply, Divide, etc. to handle broadcasting.
template <typename Impl>
Array BroadcastBinary(Impl&& impl, const Array& x1, const Array& x2, Dtype dtype) {
    auto func = [&impl, dtype](const Array& x1, const Array& x2) -> Array {
        Array out = Empty(x1.shape(), dtype, x1.device());
        impl(x1, x2, out);
        return out;
    };

    if (x1.shape() == x2.shape()) {
        return func(x1, x2);
    }
    Shape result_shape = internal::BroadcastShapes(x1.shape(), x2.shape());
    if (x1.shape() == result_shape) {
        return func(x1, x2.BroadcastTo(result_shape));
    }
    if (x2.shape() == result_shape) {
        return func(x1.BroadcastTo(result_shape), x2);
    }
    return func(x1.BroadcastTo(result_shape), x2.BroadcastTo(result_shape));
}

// Called from IAdd, ISubtract, IMultiply, IDivide, etc. to handle broadcasting.
template <typename Impl>
void BroadcastBinaryInPlace(Impl&& impl, const Array& x1, const Array& x2) {
    internal::CheckNoUnsafeInplace(x1, {x1, x2});
    if (x1.shape() == x2.shape()) {
        impl(x1, x2, x1);
    } else {
        impl(x1, x2.BroadcastTo(x1.shape()), x1);
    }
}

template <typename Impl>
Array Binary(Impl&& impl, const Array& x1, Scalar x2, Dtype dtype) {
    Array out = Empty(x1.shape(), dtype, x1.device());
    impl(x1, x2, out);
    return out;
}

template <typename Impl>
void BinaryInPlace(Impl&& impl, const Array& x1, Scalar x2) {
    internal::CheckNoUnsafeInplace(x1, {x1});
    impl(x1, x2, x1);
}

void CheckArithmeticDtypes(DtypeKind kind1, DtypeKind kind2, bool is_multiply) {
    if (!is_multiply && (kind1 == DtypeKind::kBool || kind2 == DtypeKind::kBool)) {
        throw DtypeError{"Boolean arguments are not allowed in arithmetic functions."};
    }
}

Dtype GetArithmeticResultDtype(const Array& x1, const Array& x2, bool is_multiply = false) {
    CheckArithmeticDtypes(GetKind(x1.dtype()), GetKind(x2.dtype()), is_multiply);
    return ResultType(x1, x2);
}

Dtype GetArithmeticResultDtype(const Array& x1, Scalar x2, bool is_multiply = false) {
    CheckArithmeticDtypes(GetKind(x1.dtype()), x2.kind(), is_multiply);
    return ResultType(x1, x2);
}

void CheckInplaceArithmeticDtypes(DtypeKind out_kind, DtypeKind in_kind, bool is_multiply = false) {
    CheckArithmeticDtypes(out_kind, in_kind, is_multiply);
    if (out_kind != DtypeKind::kFloat && in_kind == DtypeKind::kFloat) {
        throw DtypeError{"In-place assignment of float values into non-float array is not allowed."};
    }
    if (is_multiply && out_kind == DtypeKind::kBool && in_kind != DtypeKind::kBool) {
        throw DtypeError{"In-place assignment of numerical values into bool array is not allowed."};
    }
}

void CheckInplaceArithmeticDtypes(const Array& x1, const Array& x2, bool is_multiply = false) {
    CheckInplaceArithmeticDtypes(GetKind(x1.dtype()), GetKind(x2.dtype()), is_multiply);
}

void CheckInplaceArithmeticDtypes(const Array& x1, Scalar x2, bool is_multiply = false) {
    CheckInplaceArithmeticDtypes(GetKind(x1.dtype()), x2.kind(), is_multiply);
}

void AddImpl(const Array& x1, const Array& x2, const Array& out) {
    CheckEqual(x1.shape(), x2.shape());

    {
        NoBackpropModeScope scope{};
        x1.device().Add(x1, x2, out);
    }

    {
        BackwardBuilder bb{"add", {x1, x2}, out};
        if (BackwardBuilder::Target bt = bb.CreateTarget(0)) {
            bt.Define([dtype = x1.dtype()](BackwardContext& bctx) {
                const Array& gx = *bctx.output_grad();
                bctx.input_grad() = dtype == gx.dtype() ? gx : gx.AsType(dtype);
            });
        }
        if (BackwardBuilder::Target bt = bb.CreateTarget(1)) {
            bt.Define([dtype = x2.dtype()](BackwardContext& bctx) {
                const Array& gx = *bctx.output_grad();
                bctx.input_grad() = dtype == gx.dtype() ? gx : gx.AsType(dtype);
            });
        }
        bb.Finalize();
    }
}

void AddASImpl(const Array& x1, Scalar x2, const Array& out) {
    {
        NoBackpropModeScope scope{};
        x1.device().AddAS(x1, x2, out);
    }

    BackwardBuilder bb{"add_scalar", x1, out};
    if (BackwardBuilder::Target bt = bb.CreateTarget(0)) {
        bt.Define([](BackwardContext& bctx) { bctx.input_grad() = *bctx.output_grad(); });
    }
    bb.Finalize();
}

}  // namespace

namespace internal {

void IAdd(const Array& x1, const Array& x2) {
    CheckInplaceArithmeticDtypes(x1, x2);
    BroadcastBinaryInPlace(&AddImpl, x1, x2);
}

void IAdd(const Array& x1, Scalar x2) {
    CheckInplaceArithmeticDtypes(x1, x2);
    BinaryInPlace(&AddASImpl, x1, x2);
}

}  // namespace internal

Array Add(const Array& x1, const Array& x2) { return BroadcastBinary(&AddImpl, x1, x2, GetArithmeticResultDtype(x1, x2)); }

Array Add(const Array& x1, Scalar x2) { return Binary(&AddASImpl, x1, x2, GetArithmeticResultDtype(x1, x2)); }

Array Add(Scalar x1, const Array& x2) { return Add(x2, x1); }

namespace {

void SubtractImpl(const Array& x1, const Array& x2, const Array& out) {
    CheckEqual(x1.shape(), x2.shape());

    {
        NoBackpropModeScope scope{};
        x1.device().Subtract(x1, x2, out);
    }

    {
        BackwardBuilder bb{"subtract", {x1, x2}, out};
        if (BackwardBuilder::Target bt = bb.CreateTarget(0)) {
            bt.Define([dtype = x1.dtype()](BackwardContext& bctx) {
                const Array& gx = *bctx.output_grad();
                bctx.input_grad() = dtype == gx.dtype() ? gx : gx.AsType(dtype);
            });
        }
        if (BackwardBuilder::Target bt = bb.CreateTarget(1)) {
            bt.Define([dtype = x2.dtype()](BackwardContext& bctx) {
                Array gx = -*bctx.output_grad();
                bctx.input_grad() = dtype == gx.dtype() ? std::move(gx) : gx.AsType(dtype);
            });
        }
        bb.Finalize();
    }
}

void SubtractASImpl(const Array& x1, Scalar x2, const Array& out) {
    {
        NoBackpropModeScope scope{};
        x1.device().SubtractAS(x1, x2, out);
    }

    BackwardBuilder bb{"subtract_scalar", x1, out};
    if (BackwardBuilder::Target bt = bb.CreateTarget(0)) {
        bt.Define([](BackwardContext& bctx) { bctx.input_grad() = *bctx.output_grad(); });
    }
    bb.Finalize();
}

}  // namespace

namespace internal {

void ISubtract(const Array& x1, const Array& x2) {
    CheckInplaceArithmeticDtypes(x1, x2);
    BroadcastBinaryInPlace(&SubtractImpl, x1, x2);
}

void ISubtract(const Array& x1, Scalar x2) {
    CheckInplaceArithmeticDtypes(x1, x2);
    BinaryInPlace(&SubtractASImpl, x1, x2);
}

}  // namespace internal

Array Subtract(const Array& x1, const Array& x2) { return BroadcastBinary(&SubtractImpl, x1, x2, GetArithmeticResultDtype(x1, x2)); }

Array Subtract(const Array& x1, Scalar x2) { return Binary(&SubtractASImpl, x1, x2, GetArithmeticResultDtype(x1, x2)); }

Array Subtract(Scalar x1, const Array& x2) {
    // TODO(imanishi): Avoid type casting. This cast is introduced in order to avoid overflow in negative operation.
    // Remove this cast after device implementation of subtract (scalar - array) is added.
    if ((GetKind(x2.dtype()) == DtypeKind::kUInt || GetKind(x2.dtype()) == DtypeKind::kInt) && x1.kind() == DtypeKind::kFloat) {
        Array x2_cast = x2.AsType(ResultType(x1, x2));
        return Add(-x2_cast, x1);
    }
    return Add(-x2, x1);
}

namespace {

void MultiplyImpl(const Array& x1, const Array& x2, const Array& out) {
    CheckEqual(x1.shape(), x2.shape());

    {
        NoBackpropModeScope scope{};
        x1.device().Multiply(x1, x2, out);
    }

    {
        BackwardBuilder bb{"multiply", {x1, x2}, out};
        if (BackwardBuilder::Target bt = bb.CreateTarget(0)) {
            bt.Define([x2_tok = bb.RetainInput(1), dtype = x1.dtype()](BackwardContext& bctx) {
                const Array& x2 = bctx.GetRetainedInput(x2_tok);
                Array gx = *bctx.output_grad() * x2;
                bctx.input_grad() = dtype == gx.dtype() ? std::move(gx) : gx.AsType(dtype);
            });
        }
        if (BackwardBuilder::Target bt = bb.CreateTarget(1)) {
            bt.Define([x1_tok = bb.RetainInput(0), dtype = x2.dtype()](BackwardContext& bctx) {
                const Array& x1 = bctx.GetRetainedInput(x1_tok);
                Array gx = *bctx.output_grad() * x1;
                bctx.input_grad() = dtype == gx.dtype() ? std::move(gx) : gx.AsType(dtype);
            });
        }
        bb.Finalize();
    }
}

void MultiplyASImpl(const Array& x1, Scalar x2, const Array& out) {
    {
        NoBackpropModeScope scope{};
        x1.device().MultiplyAS(x1, x2, out);
    }

    BackwardBuilder bb{"multiply_scalar", x1, out};
    if (BackwardBuilder::Target bt = bb.CreateTarget(0)) {
        bt.Define([x2](BackwardContext& bctx) { bctx.input_grad() = *bctx.output_grad() * x2; });
    }
    bb.Finalize();
}

}  // namespace

namespace internal {

void IMultiply(const Array& x1, const Array& x2) {
    CheckInplaceArithmeticDtypes(x1, x2, true);
    BroadcastBinaryInPlace(&MultiplyImpl, x1, x2);
}

void IMultiply(const Array& x1, Scalar x2) {
    CheckInplaceArithmeticDtypes(x1, x2, true);
    BinaryInPlace(&MultiplyASImpl, x1, x2);
}

}  // namespace internal

Array Multiply(const Array& x1, const Array& x2) { return BroadcastBinary(&MultiplyImpl, x1, x2, GetArithmeticResultDtype(x1, x2, true)); }

Array Multiply(const Array& x1, Scalar x2) { return Binary(&MultiplyASImpl, x1, x2, GetArithmeticResultDtype(x1, x2, true)); }

Array Multiply(Scalar x1, const Array& x2) { return Multiply(x2, x1); }

namespace {

void FloorDivideImpl(const Array& x1, const Array& x2, const Array& out) {
    CheckEqual(x1.shape(), x2.shape());

    NoBackpropModeScope scope{};
    x1.device().FloorDivide(x1, x2, out);
}

void FloorDivideASImpl(const Array& x1, Scalar x2, const Array& out) {
    NoBackpropModeScope scope{};
    x1.device().FloorDivideAS(x1, x2, out);
}

void DivideImpl(const Array& x1, const Array& x2, const Array& out) {
    CheckEqual(x1.shape(), x2.shape());

    {
        NoBackpropModeScope scope{};
        x1.device().Divide(x1, x2, out);
    }

    {
        BackwardBuilder bb{"divide", {x1, x2}, out};
        if (BackwardBuilder::Target bt = bb.CreateTarget(0)) {
            bt.Define([x2_tok = bb.RetainInput(1), dtype = x1.dtype()](BackwardContext& bctx) {
                const Array& x2 = bctx.GetRetainedInput(x2_tok);
                Array gx = *bctx.output_grad() / x2;
                bctx.input_grad() = dtype == gx.dtype() ? std::move(gx) : gx.AsType(dtype);
            });
        }
        if (BackwardBuilder::Target bt = bb.CreateTarget(1)) {
            bt.Define([x1_tok = bb.RetainInput(0), x2_tok = bb.RetainInput(1), dtype = x2.dtype()](BackwardContext& bctx) {
                const Array& x1 = bctx.GetRetainedInput(x1_tok);
                const Array& x2 = bctx.GetRetainedInput(x2_tok);
                Array gx = -*bctx.output_grad() * x1 / (x2 * x2);
                bctx.input_grad() = dtype == gx.dtype() ? std::move(gx) : gx.AsType(dtype);
            });
        }
        bb.Finalize();
    }
}

void DivideASImpl(const Array& x1, Scalar x2, const Array& out) {
    {
        NoBackpropModeScope scope{};
        x1.device().DivideAS(x1, x2, out);
    }

    BackwardBuilder bb{"divide_scalar", x1, out};
    if (BackwardBuilder::Target bt = bb.CreateTarget(0)) {
        bt.Define([other = x2](BackwardContext& bctx) { bctx.input_grad() = *bctx.output_grad() / other; });
    }
    bb.Finalize();
}

}  // namespace

namespace internal {

void IFloorDivide(const Array& x1, const Array& x2) {
    CheckInplaceArithmeticDtypes(x1, x2);
    BroadcastBinaryInPlace(&FloorDivideImpl, x1, x2);
}

void IFloorDivide(const Array& x1, Scalar x2) {
    CheckInplaceArithmeticDtypes(x1, x2);
    BinaryInPlace(&FloorDivideASImpl, x1, x2);
}

void ITrueDivide(const Array& x1, const Array& x2) {
    if (GetKind(x1.dtype()) != DtypeKind::kFloat) {
        throw DtypeError{"Integer inplace-division is not allowed."};
    }
    CheckInplaceArithmeticDtypes(x1, x2);
    BroadcastBinaryInPlace(&DivideImpl, x1, x2);
}

void ITrueDivide(const Array& x1, Scalar x2) {
    if (GetKind(x1.dtype()) != DtypeKind::kFloat) {
        throw DtypeError{"Integer inplace-division is not allowed."};
    }
    CheckInplaceArithmeticDtypes(x1, x2);
    BinaryInPlace(&DivideASImpl, x1, x2);
}

void IDivide(const Array& x1, const Array& x2) { ITrueDivide(x1, x2); }

void IDivide(const Array& x1, Scalar x2) { ITrueDivide(x1, x2); }

}  // namespace internal

Array FloorDivide(const Array& x1, const Array& x2) { return BroadcastBinary(&FloorDivideImpl, x1, x2, GetArithmeticResultDtype(x1, x2)); }

Array FloorDivide(const Array& x1, Scalar x2) { return Binary(&FloorDivideASImpl, x1, x2, GetArithmeticResultDtype(x1, x2)); }

Array FloorDivide(Scalar /*x1*/, const Array& /*x2*/) { throw NotImplementedError{"Scalar / Array division is not yet supported."}; }

Array TrueDivide(const Array& x1, const Array& x2) {
    Dtype dtype = GetArithmeticResultDtype(x1, x2);
    if (GetKind(dtype) != DtypeKind::kFloat) {
        dtype = internal::GetDefaultDtype(DtypeKind::kFloat);
    }
    return BroadcastBinary(&DivideImpl, x1, x2, dtype);
}

Array TrueDivide(const Array& x1, Scalar x2) {
    Dtype dtype = GetArithmeticResultDtype(x1, x2);
    if (GetKind(dtype) != DtypeKind::kFloat) {
        dtype = internal::GetDefaultDtype(DtypeKind::kFloat);
    }
    return Binary(&DivideASImpl, x1, x2, dtype);
}

Array TrueDivide(Scalar /*x1*/, const Array& /*x2*/) { throw NotImplementedError{"Scalar / Array division is not yet supported."}; }

Array Divide(const Array& x1, const Array& x2) { return TrueDivide(x1, x2); }

Array Divide(const Array& x1, Scalar x2) { return TrueDivide(x1, x2); }

Array Divide(Scalar x1, const Array& x2) { return TrueDivide(x1, x2); }

Array Reciprocal(const Array& x) {
    // TODO(hvy): Optimize the implementation using e.g. 1 / x.
    return OnesLike(x, x.device()) / x;
}

Array Sum(const Array& a, const OptionalAxes& axis, bool keepdims) {
    Axes sorted_axis = internal::GetSortedAxesOrAll(axis, a.ndim());

    // Decide the output dtype for integral input dtype.
    Dtype out_dtype{};
    switch (GetKind(a.dtype())) {
        case DtypeKind::kBool:
        case DtypeKind::kInt:  // fallthrough
            out_dtype = Dtype::kInt64;
            break;
        case DtypeKind::kUInt:
            out_dtype = Dtype::kInt64;  // TODO(niboshi): This should be kUInt64
            break;
        default:
            out_dtype = a.dtype();
    }

    Array out = internal::EmptyReduced(a.shape(), out_dtype, sorted_axis, keepdims, a.device());
    {
        NoBackpropModeScope scope{};
        a.device().Sum(a, sorted_axis, out);
    }

    BackwardBuilder bb{"sum", a, out};
    if (BackwardBuilder::Target bt = bb.CreateTarget(0)) {
        bt.Define([sorted_axis, in_shape = a.shape(), keepdims](BackwardContext& bctx) {
            const Array& gout = *bctx.output_grad();
            CHAINERX_ASSERT(std::is_sorted(sorted_axis.begin(), sorted_axis.end()));

            if (!(in_shape.ndim() == 0 || sorted_axis.empty() || keepdims)) {
                Shape out_shape_broadcastable = gout.shape();
                for (auto axis : sorted_axis) {
                    out_shape_broadcastable.insert(out_shape_broadcastable.begin() + axis, 1);
                }
                bctx.input_grad() = gout.Reshape(out_shape_broadcastable).BroadcastTo(in_shape);
            } else {
                bctx.input_grad() = gout.BroadcastTo(in_shape);
            }
        });
    }
    bb.Finalize();
    return out;
}

Array AMax(const Array& a, const OptionalAxes& axis, bool keepdims) {
    Axes sorted_axis = internal::GetSortedAxesOrAll(axis, a.ndim());
    Array out = internal::EmptyReduced(a.shape(), a.dtype(), sorted_axis, keepdims, a.device());

    for (int8_t i : sorted_axis) {
        if (a.shape()[i] == 0) {
            throw DimensionError{"cannot compute the maximum along zero-sized axis"};
        }
    }

    {
        NoBackpropModeScope scope{};
        a.device().AMax(a, sorted_axis, out);
    }

    BackwardBuilder bb{"amax", a, out};
    if (BackwardBuilder::Target bt = bb.CreateTarget(0)) {
        // a and out are used only for restoring the mask. We don't need graph nodes.
        bt.Define([sorted_axis, a = a.AsGradStopped(), out = out.AsGradStopped(), keepdims](BackwardContext& bctx) {
            const Array& gout = *bctx.output_grad();
            CHAINERX_ASSERT(std::is_sorted(sorted_axis.begin(), sorted_axis.end()));

            Array reshaped_gout{};
            Array reshaped_out{};
            if (keepdims) {
                reshaped_gout = gout;
                reshaped_out = out;
            } else {
                // Add broadcastable dimensions to out and gout
                // for each one that was reduced in the forward operation
                Shape shape = internal::ReduceShape(a.shape(), sorted_axis, true);
                reshaped_gout = gout.Reshape(shape);
                reshaped_out = out.Reshape(shape);
            }

            // Compute the gradient
            // TODO(sonots): Use `where` if it becomes available.
            Array cond = (a == reshaped_out).AsType(gout.dtype(), false);
            bctx.input_grad() = reshaped_gout * cond;
        });
    }
    bb.Finalize();
    return out;
}

namespace {

// Calculates: x1 < x2 ? pos : neg
// Can only differentiate with respect to neg.
Array IfLessElse(const Array& x1, Scalar x2, Scalar pos, const Array& neg) {
    Array out = EmptyLike(x1, x1.device());

    {
        NoBackpropModeScope scope{};
        x1.device().IfLessElseASSA(x1, x2, pos, neg, out);
    }

    BackwardBuilder bb{"if_less_else", neg, out};
    if (BackwardBuilder::Target bt = bb.CreateTarget(0)) {
        bt.Define([x1 = x1.AsGradStopped(), x2](BackwardContext& bctx) {
            const Array& gout = *bctx.output_grad();
            bctx.input_grad() = IfLessElse(x1, x2, Scalar{0, GetKind(gout.dtype())}, gout);
        });
    }
    bb.Finalize();

    return out;
}

Dtype GetMathResultDtype(Dtype dtype) {
    if (GetKind(dtype) == DtypeKind::kFloat) {
        return dtype;
    }
    return Dtype::kFloat32;  // TODO(niboshi): Default dtype
}

}  // namespace

namespace {

// Calculates: x1 > x2 ? pos : neg
// Can only differentiate with respect to neg.
Array IfGreaterElse(const Array& x1, Scalar x2, Scalar pos, const Array& neg) {
    Array out = EmptyLike(x1, x1.device());

    {
        NoBackpropModeScope scope{};
        x1.device().IfGreaterElseASSA(x1, x2, pos, neg, out);
    }

    BackwardBuilder bb{"if_greater_else", neg, out};
    if (BackwardBuilder::Target bt = bb.CreateTarget(0)) {
        bt.Define([x1 = x1.AsGradStopped(), x2](BackwardContext& bctx) {
            const Array& gout = *bctx.output_grad();
            bctx.input_grad() = IfGreaterElse(x1, x2, Scalar{0, GetKind(gout.dtype())}, gout);
        });
    }
    bb.Finalize();

    return out;
}

}  // namespace

Array Maximum(const Array& x1, Scalar x2) {
    return IfLessElse(x1, x2, x2, x1);  // x1 < x2 ? x2 : x1
}

Array Maximum(Scalar x1, const Array& x2) { return Maximum(x2, x1); }

Array Minimum(const Array& x1, Scalar x2) {
    return IfGreaterElse(x1, x2, x2, x1);  // x1 > x2 ? x2 : x1
}

Array Minimum(Scalar x1, const Array& x2) { return Minimum(x2, x1); }

Array Exp(const Array& x) {
    Dtype dtype = GetMathResultDtype(x.dtype());
    Array out = Empty(x.shape(), dtype, x.device());

    {
        NoBackpropModeScope scope{};
        x.device().Exp(x, out);
    }

    BackwardBuilder bb{"exp", x, out};
    if (BackwardBuilder::Target bt = bb.CreateTarget(0)) {
        bt.Define([out_tok = bb.RetainOutput(0)](BackwardContext& bctx) {
            const Array& out = bctx.GetRetainedOutput(out_tok);
            bctx.input_grad() = *bctx.output_grad() * out;
        });
    }
    bb.Finalize();

    return out;
}

Array Log(const Array& x) {
    Dtype dtype = GetMathResultDtype(x.dtype());
    Array out = Empty(x.shape(), dtype, x.device());

    {
        NoBackpropModeScope scope{};
        x.device().Log(x, out);
    }

    BackwardBuilder bb{"log", x, out};
    if (BackwardBuilder::Target bt = bb.CreateTarget(0)) {
        bt.Define([x_tok = bb.RetainInput(0)](BackwardContext& bctx) {
            const Array& x = bctx.GetRetainedInput(x_tok);
            bctx.input_grad() = *bctx.output_grad() / x;
        });
    }
    bb.Finalize();

    return out;
}

Array LogSumExp(const Array& x, const OptionalAxes& axis, bool keepdims) {
    Dtype dtype = GetMathResultDtype(x.dtype());
    const Array& x_cast = x.dtype() == dtype ? x : x.AsType(dtype);
    Axes sorted_axis = internal::GetSortedAxesOrAll(axis, x.ndim());
    Array xmax = AMax(x_cast, sorted_axis, true);
    Array logs = Log(Sum(Exp(x_cast - xmax), sorted_axis, keepdims));
    return (keepdims ? xmax : Squeeze(xmax, axis)) + logs;
}

Array LogSoftmax(const Array& x, const OptionalAxes& axis) {
    Dtype dtype = GetMathResultDtype(x.dtype());
    const Array& x_cast = x.dtype() == dtype ? x : x.AsType(dtype);
    return x_cast - LogSumExp(x_cast, axis.has_value() ? axis : OptionalAxes{1}, true);
}

<<<<<<< HEAD
Array Sigmoid(const Array& x) {
    Dtype dtype = GetMathResultDtype(x.dtype());
    const Array& x_cast = x.dtype() == dtype ? x : x.AsType(dtype);
    return Reciprocal(1 + Exp(-x_cast)); 
=======
Array Square(const Array& x) {
    Array out = EmptyLike(x, x.device());

    {
        NoBackpropModeScope scope{};
        x.device().Square(x, out);
    }

    BackwardBuilder bb{"square", x, out};
    if (BackwardBuilder::Target bt = bb.CreateTarget(0)) {
        bt.Define([x_tok = bb.RetainInput(0)](BackwardContext& bctx) {
            const Array& x = bctx.GetRetainedInput(x_tok);
            bctx.input_grad() = *bctx.output_grad() * (2 * x);
        });
    }
    bb.Finalize();

    return out;
>>>>>>> 59b12399
}

Array Sqrt(const Array& x) {
    Dtype dtype = GetMathResultDtype(x.dtype());
    Array out = Empty(x.shape(), dtype, x.device());

    {
        NoBackpropModeScope scope{};
        x.device().Sqrt(x, out);
    }

    BackwardBuilder bb{"sqrt", x, out};
    if (BackwardBuilder::Target bt = bb.CreateTarget(0)) {
        bt.Define([out_tok = bb.RetainOutput(0)](BackwardContext& bctx) {
            const Array& gout = *bctx.output_grad();
            const Array& out = bctx.GetRetainedOutput(out_tok);
            bctx.input_grad() = gout / (2 * out);
        });
    }
    bb.Finalize();

    return out;
}

Array Tanh(const Array& x) {
    Dtype dtype = GetMathResultDtype(x.dtype());
    Array out = Empty(x.shape(), dtype, x.device());

    {
        NoBackpropModeScope scope{};
        x.device().Tanh(x, out);
    }

    BackwardBuilder bb{"tanh", x, out};
    if (BackwardBuilder::Target bt = bb.CreateTarget(0)) {
        bt.Define([out_tok = bb.RetainOutput(0)](BackwardContext& bctx) {
            const Array& gout = *bctx.output_grad();
            const Array& out = bctx.GetRetainedOutput(out_tok);
            bctx.input_grad() = gout * (1 - out * out);
        });
    }
    bb.Finalize();

    return out;
}

Array Sin(const Array& x) {
    Dtype dtype = GetMathResultDtype(x.dtype());
    Array out = Empty(x.shape(), dtype, x.device());

    {
        NoBackpropModeScope scope{};
        x.device().Sin(x, out);
    }

    BackwardBuilder bb{"sin", x, out};
    if (BackwardBuilder::Target bt = bb.CreateTarget(0)) {
        bt.Define([inp_tok = bb.RetainInput(0)](BackwardContext& bctx) {
            const Array& gout = *bctx.output_grad();
            const Array& inp = bctx.GetRetainedInput(inp_tok);
            bctx.input_grad() = gout * Cos(inp);
        });
    }
    bb.Finalize();

    return out;
}

Array Cos(const Array& x) {
    Dtype dtype = GetMathResultDtype(x.dtype());
    Array out = Empty(x.shape(), dtype, x.device());

    {
        NoBackpropModeScope scope{};
        x.device().Cos(x, out);
    }

    BackwardBuilder bb{"cos", x, out};
    if (BackwardBuilder::Target bt = bb.CreateTarget(0)) {
        bt.Define([inp_tok = bb.RetainInput(0)](BackwardContext& bctx) {
            const Array& gout = *bctx.output_grad();
            const Array& inp = bctx.GetRetainedInput(inp_tok);
            bctx.input_grad() = gout * -Sin(inp);
        });
    }
    bb.Finalize();

    return out;
}

Array IsNan(const Array& x) {
    Array out = Empty(x.shape(), Dtype::kBool, x.device());
    {
        NoBackpropModeScope scope{};
        x.device().IsNan(x, out);
    }
    return out;
}

Array IsInf(const Array& x) {
    Array out = Empty(x.shape(), Dtype::kBool, x.device());
    {
        NoBackpropModeScope scope{};
        x.device().IsInf(x, out);
    }
    return out;
}

}  // namespace chainerx<|MERGE_RESOLUTION|>--- conflicted
+++ resolved
@@ -656,12 +656,12 @@
     return x_cast - LogSumExp(x_cast, axis.has_value() ? axis : OptionalAxes{1}, true);
 }
 
-<<<<<<< HEAD
 Array Sigmoid(const Array& x) {
     Dtype dtype = GetMathResultDtype(x.dtype());
     const Array& x_cast = x.dtype() == dtype ? x : x.AsType(dtype);
     return Reciprocal(1 + Exp(-x_cast)); 
-=======
+}
+
 Array Square(const Array& x) {
     Array out = EmptyLike(x, x.device());
 
@@ -680,7 +680,6 @@
     bb.Finalize();
 
     return out;
->>>>>>> 59b12399
 }
 
 Array Sqrt(const Array& x) {
