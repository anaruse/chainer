--- conflicted
+++ resolved
@@ -59,11 +59,7 @@
     });
 }
 
-<<<<<<< HEAD
-class NativeFloorOp : public FloorOp {
-=======
 class NativeCeilOp : public CeilOp {
->>>>>>> da318c8f
 public:
     void Call(const Array& x, const Array& out) override {
         Device& device = x.device();
@@ -72,22 +68,32 @@
         VisitFloatingPointDtype(out.dtype(), [&](auto pt) {
             using T = typename decltype(pt)::type;
             struct Impl {
-<<<<<<< HEAD
-                void operator()(int64_t /*i*/, T x, T& out) { out = chainerx::Floor(x); }
-=======
                 void operator()(int64_t /*i*/, T x, T& out) { out = chainerx::Ceil(x); }
->>>>>>> da318c8f
             };
             Elementwise<const T, T>(Impl{}, x_cast, out);
         });
     }
 };
 
-<<<<<<< HEAD
+CHAINERX_REGISTER_OP_NATIVE(CeilOp, NativeCeilOp);
+
+class NativeFloorOp : public FloorOp {
+public:
+    void Call(const Array& x, const Array& out) override {
+        Device& device = x.device();
+        device.CheckDevicesCompatible(x, out);
+        const Array& x_cast = x.dtype() == out.dtype() ? x : x.AsType(out.dtype());
+        VisitFloatingPointDtype(out.dtype(), [&](auto pt) {
+            using T = typename decltype(pt)::type;
+            struct Impl {
+                void operator()(int64_t /*i*/, T x, T& out) { out = chainerx::Floor(x); }
+            };
+            Elementwise<const T, T>(Impl{}, x_cast, out);
+        });
+    }
+};
+
 CHAINERX_REGISTER_OP_NATIVE(FloorOp, NativeFloorOp);
-=======
-CHAINERX_REGISTER_OP_NATIVE(CeilOp, NativeCeilOp);
->>>>>>> da318c8f
 
 }  // namespace native
 }  // namespace chainerx