#pragma once

#include <cstdint>
#include <memory>
#include <string>

#include <nonstd/optional.hpp>

#include "chainerx/axes.h"
#include "chainerx/backend.h"
#include "chainerx/constant.h"
#include "chainerx/dtype.h"
#include "chainerx/error.h"
#include "chainerx/scalar.h"
#include "chainerx/shape.h"
#include "chainerx/stack_vector.h"

namespace chainerx {

class Array;
enum class AveragePoolPadMode;

class MaxPoolForwardBackward {
public:
    virtual ~MaxPoolForwardBackward() = default;
    virtual Array Forward(const Array& x) = 0;
    virtual Array Backward(const Array& gout) = 0;
    virtual Array DoubleBackward(const Array& ggx) = 0;
};

class AveragePoolForwardBackward {
public:
    virtual ~AveragePoolForwardBackward() = default;
    virtual Array Forward(const Array& x) = 0;
    virtual Array Backward(const Array& gout) = 0;
};

// Device base class.
// Note that these member functions may be called from the framework or user code.
class Device {
public:
    virtual ~Device() = default;

    Device(const Device&) = delete;
    Device(Device&&) = delete;
    Device& operator=(const Device&) = delete;
    Device& operator=(Device&&) = delete;

    // Allocates a memory chunk on this device.
    virtual std::shared_ptr<void> Allocate(size_t bytesize) = 0;

    // Makes an array data pointer from a foreign pointer without copying.
    // May throw an error if the foreign pointer is invalid for this device.
    virtual std::shared_ptr<void> MakeDataFromForeignPointer(const std::shared_ptr<void>& data) { return data; }

    // Copies the data between devices.
    // The other device may or may not be the same as this device.
    // The caller must guarantee that:
    // - Data transfer between the devices is supported by this backend.
    //   That is, Backend::SupportsTransfer must return true for the devices.
    // - Memory regions are not overlapped.
    virtual void MemoryCopyFrom(void* dst, const void* src, size_t bytesize, Device& src_device) = 0;
    virtual void MemoryCopyTo(void* dst, const void* src, size_t bytesize, Device& dst_device) = 0;

    // Transfers the data from the specified device to this device.
    // It is usually preceded by a call to Backend::SupportsTransfer(), thus this function can assume transfer between the devices are
    // supported.
    //
    // It returns a pointer to the allocated memory.
    virtual std::shared_ptr<void> TransferDataFrom(
            Device& src_device, const std::shared_ptr<void>& src_ptr, size_t offset, size_t bytesize) = 0;

    // Transfers the data from this device to the specified device.
    // It is usually preceded by a call to Backend::SupportsTransfer(), thus this function can assume transfer between the devices are
    // supported.
    //
    // It returns a pointer to the allocated memory.
    virtual std::shared_ptr<void> TransferDataTo(
            Device& dst_device, const std::shared_ptr<void>& src_ptr, size_t offset, size_t bytesize) = 0;

    // Creates a data buffer filled with the specified data on this device.
    //
    // It may allocate a new memory or return an alias.
    // src_ptr must reside in the host memory.
    virtual std::shared_ptr<void> FromHostMemory(const std::shared_ptr<void>& src_ptr, size_t bytesize) = 0;

<<<<<<< HEAD
    // TODO(hvy): Implement as an Op and remove this method.
    virtual void Fill(const Array& out, Scalar value) = 0;

    // Calculate the sum of an array.
    // It will be summed over the specified axes.
    // `axis` must be normalized so that
    // - it has only positive values,
    // - it is sorted, and
    // - it has no duplicated values.
    // Otherwise, the behavior is undefined.
    virtual void Sum(const Array& a, const Axes& axis, const Array& out) = 0;

    // Calculates the maximum along specified axes.
    // See Sum() for the explanation of arguments.
    virtual void AMax(const Array& src, const Axes& axis, const Array& out) = 0;

    // Calculates the minimum along specified axes.
    // See Sum() for the explanation of arguments.
    virtual void AMin(const Array& src, const Axes& axis, const Array& out) = 0;

    // Copies the elements from one array to the other.
    //
    // The arrays must match in shape and dtype and need to reside on this device.
    virtual void Copy(const Array& a, const Array& out) = 0;
  
    // Casts the elements from one array to the other dtype, and store into the other.
    // TODO(hvy): Implement as an Op and remove this method.
    virtual void AsType(const Array& a, const Array& out) = 0;

    virtual void Add(const Array& x1, const Array& x2, const Array& out) = 0;
    virtual void AddAS(const Array& x1, Scalar x2, const Array& out) = 0;

    virtual void Subtract(const Array& x1, const Array& x2, const Array& out) = 0;
    virtual void SubtractAS(const Array& x1, Scalar x2, const Array& out) = 0;

    virtual void Multiply(const Array& x1, const Array& x2, const Array& out) = 0;
    virtual void MultiplyAS(const Array& x1, Scalar x2, const Array& out) = 0;

    virtual void FloorDivide(const Array& x1, const Array& x2, const Array& out) = 0;
    virtual void FloorDivideAS(const Array& x1, Scalar x2, const Array& out) = 0;

    virtual void Divide(const Array& x1, const Array& x2, const Array& out) = 0;
    virtual void DivideAS(const Array& x1, Scalar x2, const Array& out) = 0;

    // Compares x1 and x2 and assign either pos or neg according to the result.
    //
    // Formally, it calculates: out = x1 < x2 ? pos : neg
    virtual void IfLessElseASSA(const Array& x1, Scalar x2, Scalar pos, const Array& neg, const Array& out) = 0;

    // Compares x1 and x2 and assign either pos or neg according to the result.
    //
    // Formally, it calculates: out = x1 > x2 ? pos : neg
    virtual void IfGreaterElseASSA(const Array& x1, Scalar x2, Scalar pos, const Array& neg, const Array& out) = 0;
    virtual void IfGreaterElseAAAA(const Array& x1, const Array& x2, const Array& pos, const Array& neg, const Array& out) = 0;

    virtual void Tanh(const Array& x, const Array& out) = 0;

    // Matrix multiplication. All the operands are matrices (i.e., two-dimensional arrays).
    // Let the shapes of `a` and `b` be `(M, K)` and `(L, N)`, respectively.
    // Then, it must hold that `K == L` and the shape of `out` must be `(M, N)`.
    // Otherwise, the behavior is undefined.
    virtual void Dot(const Array& a, const Array& b, const Array& out) = 0;

    virtual void Exp(const Array& x, const Array& out) = 0;
    virtual void Log(const Array& x, const Array& out) = 0;

    virtual void Square(const Array& x, const Array& out) = 0;

    virtual void Sqrt(const Array& x, const Array& out) = 0;

    virtual void IsNan(const Array& x, const Array& out) = 0;
    virtual void IsInf(const Array& x, const Array& out) = 0;

    // Computes the n-dimensional convolution.
    //
    // x: (batch_size, in_channels, in_1, in_2, ..., in_n)
    // w: (out_channels, in_channels, k_1, k_2, ..., k_n)
    // b: (out_channels)
    //
    // Returns an array of shape (batch_size, out_channels, out_1, out_2, ..., out_n).
    virtual Array Conv(
            const Array& x,
            const Array& w,
            const nonstd::optional<Array>& b,
            const StackVector<int64_t, kMaxNdim>& stride,
            const StackVector<int64_t, kMaxNdim>& pad,
            bool cover_all,
            Dtype out_dtype) = 0;

    virtual Array ConvGradWeight(
            Dtype w_dtype,
            const Shape& w_shape,
            const Array& x,
            const Array& gy,
            const StackVector<int64_t, kMaxNdim>& stride,
            const StackVector<int64_t, kMaxNdim>& pad,
            bool cover_all) = 0;

    // Computes the n-dimensional transposed convolution.
    //
    // x: (batch_size, in_channels, in_1, in_2, ..., in_n)
    // w: (in_channels, out_channels, k_1, k_2, ..., k_n)
    // b: (out_channels)
    //
    // Returns an array of shape (batch_size, out_channels, out_1, out_2, ..., out_n).
    virtual Array ConvTranspose(
            const Array& x,
            const Array& w,
            const nonstd::optional<Array>& b,
            const StackVector<int64_t, kMaxNdim>& stride,
            const StackVector<int64_t, kMaxNdim>& pad,
            const StackVector<int64_t, kMaxNdim>& out_size,
            Dtype out_dtype) = 0;

    virtual std::unique_ptr<MaxPoolForwardBackward> GetMaxPoolForwardBackward(
            const StackVector<int64_t, kMaxNdim>& kernel_size,
            const StackVector<int64_t, kMaxNdim>& stride,
            const StackVector<int64_t, kMaxNdim>& pad,
            bool cover_all) = 0;

    virtual std::unique_ptr<AveragePoolForwardBackward> GetAveragePoolForwardBackward(
            const StackVector<int64_t, kMaxNdim>& kernel_size,
            const StackVector<int64_t, kMaxNdim>& stride,
            const StackVector<int64_t, kMaxNdim>& pad,
            AveragePoolPadMode pad_mode) = 0;

    virtual std::unique_ptr<BatchNormForwardBackward> GetBatchNormForwardBackward(
            const Array& running_mean, const Array& running_var, Scalar eps, Scalar decay, const Axes& axis) {
        return std::make_unique<GenericBatchNormForwardBackward>(running_mean, running_var, eps, decay, axis);
    }

    virtual Array FixedBatchNorm(
            const Array& x, const Array& gamma, const Array& beta, const Array& mean, const Array& var, Scalar eps, const Axes& axis);

=======
>>>>>>> 91a99620
    virtual void Synchronize() = 0;

    // TODO(sonots): optimize string concat
    std::string name() const { return backend_.GetName() + ":" + std::to_string(index_); }

    Backend& backend() const { return backend_; }
    Context& context() const { return backend_.context(); }
    int index() const { return index_; }

    // Throws an exception if array devices are incompatible, else does nothing.
    template <typename... Arrays>
    void CheckDevicesCompatible(const Array& first, const Arrays&... rest) {
        CheckDevicesCompatible(first);
        CheckDevicesCompatible(rest...);
    }

    void CheckDevicesCompatible(const Array& array);

protected:
    Device(Backend& backend, int index) : backend_{backend}, index_{index} {}

private:
    Backend& backend_;
    int index_;
};

namespace internal {

Device* GetDefaultDeviceNoExcept() noexcept;

}  // namespace internal

// Gets the default device. If the default device is null in this thread, it sets and returns the "native:0" device of the default context.
Device& GetDefaultDevice();

// Sets thread local device.
//
// Raises ContextError if context mismatches between given device and default context.
void SetDefaultDevice(Device* device);

void CheckEqual(const Device& lhs, const Device& rhs);

// Scope object that switches the default device by RAII.
class DeviceScope {
public:
    DeviceScope() : orig_{internal::GetDefaultDeviceNoExcept()}, exited_{false} {}
    explicit DeviceScope(Device& device) : DeviceScope{} { SetDefaultDevice(&device); }

    // TODO(hvy): Maybe unnecessary.
    explicit DeviceScope(Backend* backend, int index = 0) : DeviceScope{backend->GetDevice(index)} {}

    DeviceScope(const DeviceScope&) = delete;
    DeviceScope& operator=(const DeviceScope&) = delete;
    DeviceScope& operator=(DeviceScope&&) = delete;

    DeviceScope(DeviceScope&& other) : orig_(other.orig_), exited_(other.exited_) { other.exited_ = true; }

    ~DeviceScope() { Exit(); }

    // Explicitly recovers the original device. It will invalidate the scope object so that dtor will do nothing.
    void Exit() {
        if (!exited_) {
            SetDefaultDevice(orig_);
            exited_ = true;
        }
    }

private:
    Device* orig_;
    bool exited_;
};

}  // namespace chainerx<|MERGE_RESOLUTION|>--- conflicted
+++ resolved
@@ -84,143 +84,6 @@
     // src_ptr must reside in the host memory.
     virtual std::shared_ptr<void> FromHostMemory(const std::shared_ptr<void>& src_ptr, size_t bytesize) = 0;
 
-<<<<<<< HEAD
-    // TODO(hvy): Implement as an Op and remove this method.
-    virtual void Fill(const Array& out, Scalar value) = 0;
-
-    // Calculate the sum of an array.
-    // It will be summed over the specified axes.
-    // `axis` must be normalized so that
-    // - it has only positive values,
-    // - it is sorted, and
-    // - it has no duplicated values.
-    // Otherwise, the behavior is undefined.
-    virtual void Sum(const Array& a, const Axes& axis, const Array& out) = 0;
-
-    // Calculates the maximum along specified axes.
-    // See Sum() for the explanation of arguments.
-    virtual void AMax(const Array& src, const Axes& axis, const Array& out) = 0;
-
-    // Calculates the minimum along specified axes.
-    // See Sum() for the explanation of arguments.
-    virtual void AMin(const Array& src, const Axes& axis, const Array& out) = 0;
-
-    // Copies the elements from one array to the other.
-    //
-    // The arrays must match in shape and dtype and need to reside on this device.
-    virtual void Copy(const Array& a, const Array& out) = 0;
-  
-    // Casts the elements from one array to the other dtype, and store into the other.
-    // TODO(hvy): Implement as an Op and remove this method.
-    virtual void AsType(const Array& a, const Array& out) = 0;
-
-    virtual void Add(const Array& x1, const Array& x2, const Array& out) = 0;
-    virtual void AddAS(const Array& x1, Scalar x2, const Array& out) = 0;
-
-    virtual void Subtract(const Array& x1, const Array& x2, const Array& out) = 0;
-    virtual void SubtractAS(const Array& x1, Scalar x2, const Array& out) = 0;
-
-    virtual void Multiply(const Array& x1, const Array& x2, const Array& out) = 0;
-    virtual void MultiplyAS(const Array& x1, Scalar x2, const Array& out) = 0;
-
-    virtual void FloorDivide(const Array& x1, const Array& x2, const Array& out) = 0;
-    virtual void FloorDivideAS(const Array& x1, Scalar x2, const Array& out) = 0;
-
-    virtual void Divide(const Array& x1, const Array& x2, const Array& out) = 0;
-    virtual void DivideAS(const Array& x1, Scalar x2, const Array& out) = 0;
-
-    // Compares x1 and x2 and assign either pos or neg according to the result.
-    //
-    // Formally, it calculates: out = x1 < x2 ? pos : neg
-    virtual void IfLessElseASSA(const Array& x1, Scalar x2, Scalar pos, const Array& neg, const Array& out) = 0;
-
-    // Compares x1 and x2 and assign either pos or neg according to the result.
-    //
-    // Formally, it calculates: out = x1 > x2 ? pos : neg
-    virtual void IfGreaterElseASSA(const Array& x1, Scalar x2, Scalar pos, const Array& neg, const Array& out) = 0;
-    virtual void IfGreaterElseAAAA(const Array& x1, const Array& x2, const Array& pos, const Array& neg, const Array& out) = 0;
-
-    virtual void Tanh(const Array& x, const Array& out) = 0;
-
-    // Matrix multiplication. All the operands are matrices (i.e., two-dimensional arrays).
-    // Let the shapes of `a` and `b` be `(M, K)` and `(L, N)`, respectively.
-    // Then, it must hold that `K == L` and the shape of `out` must be `(M, N)`.
-    // Otherwise, the behavior is undefined.
-    virtual void Dot(const Array& a, const Array& b, const Array& out) = 0;
-
-    virtual void Exp(const Array& x, const Array& out) = 0;
-    virtual void Log(const Array& x, const Array& out) = 0;
-
-    virtual void Square(const Array& x, const Array& out) = 0;
-
-    virtual void Sqrt(const Array& x, const Array& out) = 0;
-
-    virtual void IsNan(const Array& x, const Array& out) = 0;
-    virtual void IsInf(const Array& x, const Array& out) = 0;
-
-    // Computes the n-dimensional convolution.
-    //
-    // x: (batch_size, in_channels, in_1, in_2, ..., in_n)
-    // w: (out_channels, in_channels, k_1, k_2, ..., k_n)
-    // b: (out_channels)
-    //
-    // Returns an array of shape (batch_size, out_channels, out_1, out_2, ..., out_n).
-    virtual Array Conv(
-            const Array& x,
-            const Array& w,
-            const nonstd::optional<Array>& b,
-            const StackVector<int64_t, kMaxNdim>& stride,
-            const StackVector<int64_t, kMaxNdim>& pad,
-            bool cover_all,
-            Dtype out_dtype) = 0;
-
-    virtual Array ConvGradWeight(
-            Dtype w_dtype,
-            const Shape& w_shape,
-            const Array& x,
-            const Array& gy,
-            const StackVector<int64_t, kMaxNdim>& stride,
-            const StackVector<int64_t, kMaxNdim>& pad,
-            bool cover_all) = 0;
-
-    // Computes the n-dimensional transposed convolution.
-    //
-    // x: (batch_size, in_channels, in_1, in_2, ..., in_n)
-    // w: (in_channels, out_channels, k_1, k_2, ..., k_n)
-    // b: (out_channels)
-    //
-    // Returns an array of shape (batch_size, out_channels, out_1, out_2, ..., out_n).
-    virtual Array ConvTranspose(
-            const Array& x,
-            const Array& w,
-            const nonstd::optional<Array>& b,
-            const StackVector<int64_t, kMaxNdim>& stride,
-            const StackVector<int64_t, kMaxNdim>& pad,
-            const StackVector<int64_t, kMaxNdim>& out_size,
-            Dtype out_dtype) = 0;
-
-    virtual std::unique_ptr<MaxPoolForwardBackward> GetMaxPoolForwardBackward(
-            const StackVector<int64_t, kMaxNdim>& kernel_size,
-            const StackVector<int64_t, kMaxNdim>& stride,
-            const StackVector<int64_t, kMaxNdim>& pad,
-            bool cover_all) = 0;
-
-    virtual std::unique_ptr<AveragePoolForwardBackward> GetAveragePoolForwardBackward(
-            const StackVector<int64_t, kMaxNdim>& kernel_size,
-            const StackVector<int64_t, kMaxNdim>& stride,
-            const StackVector<int64_t, kMaxNdim>& pad,
-            AveragePoolPadMode pad_mode) = 0;
-
-    virtual std::unique_ptr<BatchNormForwardBackward> GetBatchNormForwardBackward(
-            const Array& running_mean, const Array& running_var, Scalar eps, Scalar decay, const Axes& axis) {
-        return std::make_unique<GenericBatchNormForwardBackward>(running_mean, running_var, eps, decay, axis);
-    }
-
-    virtual Array FixedBatchNorm(
-            const Array& x, const Array& gamma, const Array& beta, const Array& mean, const Array& var, Scalar eps, const Axes& axis);
-
-=======
->>>>>>> 91a99620
     virtual void Synchronize() = 0;
 
     // TODO(sonots): optimize string concat
