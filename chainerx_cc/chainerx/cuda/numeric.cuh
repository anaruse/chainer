--- conflicted
+++ resolved
@@ -22,35 +22,6 @@
 __device__ inline bool IsInf(double value) { return isinf(value); }
 __device__ inline bool IsInf(float value) { return isinf(value); }
 
-<<<<<<< HEAD
-template <typename T>
-__device__ inline T Ceil(T x) {
-    return std::ceil(x);
-}
-
-__device__ inline cuda::Float16 Ceil(cuda::Float16 x) { return cuda::Float16{std::ceil(static_cast<float>(x))}; }
-
-template <typename T>
-__device__ inline T Floor(T x) {
-    return std::floor(x);
-}
-
-__device__ inline cuda::Float16 Floor(cuda::Float16 x) { return cuda::Float16{std::floor(static_cast<float>(x))}; }
-
-template <typename T>
-__device__ inline T Sinh(T x) {
-    return std::sinh(x);
-}
-
-__device__ inline cuda::Float16 Sinh(cuda::Float16 x) { return cuda::Float16{std::sinh(static_cast<float>(x))}; }
-
-template <typename T>
-__device__ inline T Cosh(T x) {
-    return std::cosh(x);
-}
-
-__device__ inline cuda::Float16 Cosh(cuda::Float16 x) { return cuda::Float16{std::cosh(static_cast<float>(x))}; }
-
 __device__ inline double Arcsinh(double x) { return std::asinh(x); }
 
 __device__ inline float Arcsinh(float x) { return std::asinhf(x); }
@@ -63,76 +34,6 @@
 
 __device__ inline cuda::Float16 Arccosh(cuda::Float16 x) { return cuda::Float16{std::acoshf(static_cast<float>(x))}; }
 
-template <typename T>
-__device__ inline T Tanh(T x) {
-    return std::tanh(x);
-}
-
-__device__ inline cuda::Float16 Tanh(cuda::Float16 x) { return cuda::Float16{std::tanh(static_cast<float>(x))}; }
-
-template <typename T>
-__device__ inline T Sin(T x) {
-    return std::sin(x);
-}
-
-__device__ inline cuda::Float16 Sin(cuda::Float16 x) { return cuda::Float16{std::sin(static_cast<float>(x))}; }
-
-template <typename T>
-__device__ inline T Cos(T x) {
-    return std::cos(x);
-}
-
-__device__ inline cuda::Float16 Cos(cuda::Float16 x) { return cuda::Float16{std::cos(static_cast<float>(x))}; }
-
-template <typename T>
-__device__ inline T Tan(T x) {
-    return std::tan(x);
-}
-
-__device__ inline cuda::Float16 Tan(cuda::Float16 x) { return cuda::Float16{std::tan(static_cast<float>(x))}; }
-
-template <typename T>
-__device__ inline T Arcsin(T x) {
-    return std::asin(x);
-}
-
-__device__ inline cuda::Float16 Arcsin(cuda::Float16 x) { return cuda::Float16{std::asin(static_cast<float>(x))}; }
-
-template <typename T>
-__device__ inline T Arccos(T x) {
-    return std::acos(x);
-}
-
-__device__ inline cuda::Float16 Arccos(cuda::Float16 x) { return cuda::Float16{std::acos(static_cast<float>(x))}; }
-
-template <typename T>
-__device__ inline T Arctan(T x) {
-    return std::atan(x);
-}
-
-__device__ inline cuda::Float16 Arctan(cuda::Float16 x) { return cuda::Float16{std::atan(static_cast<float>(x))}; }
-
-template <typename T>
-__device__ inline T Exp(T x) {
-    return std::exp(x);
-}
-
-__device__ inline cuda::Float16 Exp(cuda::Float16 x) { return x.Exp(); }
-
-template <typename T>
-__device__ inline T Log(T x) {
-    return std::log(x);
-}
-
-__device__ inline cuda::Float16 Log(cuda::Float16 x) { return x.Log(); }
-
-template <typename T>
-__device__ inline T Sqrt(T x) {
-    return std::sqrt(x);
-}
-
-__device__ inline cuda::Float16 Sqrt(cuda::Float16 x) { return x.Sqrt(); }
-=======
 #define DEFINE_CUDA_FLOAT16_FALLBACK_UNARY(name, func) \
     template <typename T>                              \
     __device__ inline T name(T x) {                    \
@@ -142,6 +43,8 @@
 
 DEFINE_CUDA_FLOAT16_FALLBACK_UNARY(Ceil, std::ceil)
 DEFINE_CUDA_FLOAT16_FALLBACK_UNARY(Floor, std::floor)
+DEFINE_CUDA_FLOAT16_FALLBACK_UNARY(Sinh, std::sinh)
+DEFINE_CUDA_FLOAT16_FALLBACK_UNARY(Cosh, std::cosh)
 DEFINE_CUDA_FLOAT16_FALLBACK_UNARY(Tanh, std::tanh)
 DEFINE_CUDA_FLOAT16_FALLBACK_UNARY(Sin, std::sin)
 DEFINE_CUDA_FLOAT16_FALLBACK_UNARY(Cos, std::cos)
@@ -152,7 +55,6 @@
 DEFINE_CUDA_FLOAT16_FALLBACK_UNARY(Exp, std::exp)
 DEFINE_CUDA_FLOAT16_FALLBACK_UNARY(Log, std::log)
 DEFINE_CUDA_FLOAT16_FALLBACK_UNARY(Sqrt, std::sqrt)
->>>>>>> 644d53fd
 
 }  // namespace cuda
 }  // namespace chainerx