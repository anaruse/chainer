--- conflicted
+++ resolved
@@ -13,10 +13,7 @@
 
 cdef extern from *:
     ctypedef int Error 'cudaError_t'
-<<<<<<< HEAD
-=======
     ctypedef int DataType 'cudaDataType'
->>>>>>> f987f8f8
 
 
 ###############################################################################
@@ -51,13 +48,6 @@
     CUDA_C_8I = 7  # 8 bit complex as a pair of signed integers
     CUDA_R_8U = 8  # 8 bit real as a signed integer
     CUDA_C_8U = 9  # 8 bit complex as a pair of signed integers
-
-
-###############################################################################
-# Error handling
-###############################################################################
-
-cpdef check_status(int status)
 
 
 ###############################################################################
