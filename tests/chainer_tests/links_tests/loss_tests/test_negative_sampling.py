import unittest

import numpy

import chainer
from chainer import backends
from chainer.backends import cuda
from chainer import links
from chainer import testing
from chainer.testing import attr
from chainer.testing import backend


@testing.parameterize(*testing.product({
    't': [[0, 2], [-1, 1, 2]],
    'reduce': ['sum', 'no'],
}))
@backend.inject_backend_tests(
    ['test_forward', 'test_return_samples'],
    [
        # CPU test
        {},
        # CUDA test
        {'use_cuda': True},
    ])
class TestNegativeSampling(unittest.TestCase):

    in_size = 3
    sample_size = 2

    def setUp(self):
        batch = len(self.t)
        x_shape = (batch, self.in_size)
        self.x = numpy.random.uniform(-1, 1, x_shape).astype(numpy.float32)
        self.t = numpy.array(self.t).astype(numpy.int32)

        if self.reduce == 'no':
            g_shape = self.t.shape
        elif self.reduce == 'sum':
            g_shape = ()
        self.gy = numpy.random.uniform(-1, 1, g_shape).astype(numpy.float32)

    def create_link(self, rng=None):
        if rng is None:
            rng = numpy.random.RandomState()
        link = links.NegativeSampling(
            self.in_size, [10, 5, 2, 5, 2], self.sample_size)
        link.cleargrads()
        # W is initialized with zero. Inject random values for meaningful test.
        link.W.array[:] = rng.uniform(-1, 1, link.W.shape)
        return link

    def call_link_with_samples(self, samples, func):
        # Call the link with given `samples` array.
        # `func` is a function in which the link is called.

        # mock sampler that returns the saved samples
        def mock_sample(shape):
            assert samples.shape == shape
            return samples.copy()

        # Wrap F.negative_sampling to replace sampler with the mock
        orig_negative_sampling = chainer.functions.negative_sampling

        def wrap_negative_sampling(*args, **kwargs):
            args = args[:3] + (mock_sample,) + args[4:]
            return orig_negative_sampling(*args, **kwargs)

        with testing.patch(
                'chainer.functions.loss.negative_sampling.negative_sampling',
                wraps=wrap_negative_sampling) as m:
            ret = func()
            assert m.call_count == 1

        return ret

    def test_forward(self, backend_config):
        x_data = backend_config.get_array(self.x)
        t_data = backend_config.get_array(self.t)
        x = chainer.Variable(x_data)
        t = chainer.Variable(t_data)

        link = self.create_link()
        if backend_config.use_cuda:
            link.to_gpu()

        y, samples = link(x, t, reduce=self.reduce, return_samples=True)

        self.assertEqual(y.shape, self.gy.shape)

        W = cuda.to_cpu(link.W.data)
        samples = cuda.to_cpu(samples)

        loss = numpy.empty((len(self.x),), numpy.float32)
        for i in range(len(self.x)):
            ix = self.x[i]
            it = self.t[i]
            if it == -1:
                loss[i] = 0
            else:
                w = W[samples[i]]
                f = w.dot(ix)
                # first one is positive example
                f[0] *= -1
                loss[i] = numpy.logaddexp(f, 0).sum()

        if self.reduce == 'sum':
            loss = loss.sum()

        testing.assert_allclose(y.data, loss)

    @attr.gpu
    def test_to_cpu(self):
<<<<<<< HEAD
        self.link.to_gpu()
        self.assertEqual(
            self.link.sampler.device, chainer.get_device((cuda.cupy, 0)))
        self.link.to_cpu()
        self.assertEqual(
            self.link.sampler.device,
            chainer.get_device(backends.cpu.CpuDevice()))
=======
        link = self.create_link()
        link.to_gpu()
        self.assertTrue(link.sampler.use_gpu)
        link.to_cpu()
        self.assertFalse(link.sampler.use_gpu)

    def test_return_samples(self, backend_config):
        batch_size = self.t.shape[0]
        link = self.create_link()
        if backend_config.use_cuda:
            link.to_gpu()

        x_data = backend_config.get_array(self.x)
        t_data = backend_config.get_array(self.t)
        x = chainer.Variable(x_data)
        t = chainer.Variable(t_data, requires_grad=False)

        # return_samples=True
        y, samples = link(x, t, reduce=self.reduce, return_samples=True)

        assert isinstance(samples, backend_config.xp.ndarray)
        assert samples.shape == (batch_size, self.sample_size + 1)
        assert samples.dtype == numpy.int32

        # return_samples=False, with saved samples
        y_ = self.call_link_with_samples(
            samples,
            lambda: link(x, t, reduce=self.reduce))

        # y and y_ should equal
        numpy.testing.assert_array_equal(
            cuda.to_cpu(y.array), cuda.to_cpu(y_.array))
>>>>>>> 0b7b66ae

    @attr.gpu
    def test_backward_cpu_gpu(self):
        # This test compares gradients of CPU and GPU modes.

        rng = numpy.random.RandomState()
        rng_state = rng.get_state()

        # Call CPU mode link and save samples
        x = chainer.Variable(self.x)
        t = chainer.Variable(self.t)
        link = self.create_link(rng)

        y, samples = link(x, t, return_samples=True)

        y.backward()
        assert t.grad is None
        gw_cpu = link.W.grad
        gx_cpu = x.grad

        # Call GPU mode link
        rng.set_state(rng_state)
        link = self.create_link(rng)
        link.to_gpu()
        x = chainer.Variable(cuda.to_gpu(self.x))
        t = chainer.Variable(cuda.to_gpu(self.t))
        y = self.call_link_with_samples(
            cuda.to_gpu(samples), lambda: link(x, t))

        y.backward()
        assert t.grad is None
        gw_gpu = link.W.grad
        gx_gpu = x.grad

        # Compare gradients from CPU and GPU modes
        testing.assert_allclose(gx_cpu, gx_gpu, atol=1.e-4)
        testing.assert_allclose(gw_cpu, gw_gpu, atol=1.e-4)


testing.run_module(__name__, __file__)<|MERGE_RESOLUTION|>--- conflicted
+++ resolved
@@ -111,20 +111,14 @@
 
     @attr.gpu
     def test_to_cpu(self):
-<<<<<<< HEAD
-        self.link.to_gpu()
+        link = self.create_link()
+        link.to_device((cuda.cupy, 0))
         self.assertEqual(
-            self.link.sampler.device, chainer.get_device((cuda.cupy, 0)))
-        self.link.to_cpu()
+            link.sampler.device, chainer.get_device((cuda.cupy, 0)))
+        link.to_device(numpy)
         self.assertEqual(
-            self.link.sampler.device,
+            link.sampler.device,
             chainer.get_device(backends.cpu.CpuDevice()))
-=======
-        link = self.create_link()
-        link.to_gpu()
-        self.assertTrue(link.sampler.use_gpu)
-        link.to_cpu()
-        self.assertFalse(link.sampler.use_gpu)
 
     def test_return_samples(self, backend_config):
         batch_size = self.t.shape[0]
@@ -152,7 +146,6 @@
         # y and y_ should equal
         numpy.testing.assert_array_equal(
             cuda.to_cpu(y.array), cuda.to_cpu(y_.array))
->>>>>>> 0b7b66ae
 
     @attr.gpu
     def test_backward_cpu_gpu(self):
