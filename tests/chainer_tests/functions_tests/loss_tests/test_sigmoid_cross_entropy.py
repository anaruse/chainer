import math
import unittest

import mock
import numpy
import six

import chainer
from chainer import cuda
from chainer import functions
from chainer import gradient_check
from chainer import testing
from chainer.testing import attr
from chainer.testing import condition


@testing.parameterize(
    {'shape': (8, 7), 'normalize': True},
    {'shape': (8, 7), 'normalize': False},
    {'shape': (8, 7), 'normalize': True, 'ignore_all': True},
    # too large shape causes int32 -> float64 issue
    {'shape': (65536, 1), 'normalize': False},
)
class TestSigmoidCrossEntropy(unittest.TestCase):

    def setUp(self):
        self.x = numpy.random.uniform(-1, 1, self.shape).astype(numpy.float32)
        if getattr(self, 'ignore_all', False):
            self.t = -numpy.ones(self.shape).astype(numpy.int32)
        else:
            self.t = numpy.random.randint(-1, 2,
                                          self.shape).astype(numpy.int32)

    def check_forward(self, x_data, t_data, use_cudnn='always'):
        x_val = chainer.Variable(x_data)
        t_val = chainer.Variable(t_data)
        with chainer.using_config('use_cudnn', use_cudnn):
            loss = functions.sigmoid_cross_entropy(x_val, t_val,
                                                   self.normalize)
        self.assertEqual(loss.data.shape, ())
        self.assertEqual(loss.data.dtype, numpy.float32)
        loss_value = float(cuda.to_cpu(loss.data))

        # Compute expected value
        loss_expect = 0
        if not getattr(self, 'ignore_all', False):
            non_ignore_count = 0
            for i in six.moves.range(self.x.shape[0]):
                for j in six.moves.range(self.x.shape[1]):
                    xd, td = self.x[i, j], self.t[i, j]
                    if td == -1:
                        continue
                    loss_expect -= xd * (td - (xd >= 0)) \
                        - math.log(1 + math.exp(-numpy.abs(xd)))
                    non_ignore_count += 1
            if self.normalize:
                loss_expect /= non_ignore_count
            else:
                loss_expect /= self.t.shape[0]
        self.assertAlmostEqual(loss_expect, loss_value, places=5)

    @condition.retry(3)
    def test_forward_cpu(self):
        self.check_forward(self.x, self.t)

    @attr.gpu
    @condition.retry(3)
    def test_forward_gpu(self):
        self.check_forward(cuda.to_gpu(self.x), cuda.to_gpu(self.t))

    @attr.gpu
    @condition.retry(3)
    def test_forward_gpu_no_cudnn(self):
        self.check_forward(cuda.to_gpu(self.x), cuda.to_gpu(self.t), False)

    def check_backward(self, x_data, t_data, use_cudnn='always'):
        # Skip too large case. That requires a long time.
        if self.shape[0] == 65536:
            return

        gradient_check.check_backward(
            functions.SigmoidCrossEntropy(use_cudnn),
            (x_data, t_data), None, eps=1e-2)

    @condition.retry(3)
    def test_backward_cpu(self):
        self.check_backward(self.x, self.t)

    @attr.gpu
    @condition.retry(3)
    def test_backward_gpu(self):
        self.check_backward(cuda.to_gpu(self.x), cuda.to_gpu(self.t))

    @attr.gpu
    @condition.retry(3)
    def test_backward_gpu_no_cudnn(self):
        self.check_backward(cuda.to_gpu(self.x), cuda.to_gpu(self.t), False)


@testing.parameterize(
    {'use_cudnn': 'always'},
    {'use_cudnn': 'auto'},
    {'use_cudnn': 'never'},
)
@attr.cudnn
class TestSigmoidCrossEntropyCudnnCall(unittest.TestCase):

    def setUp(self):
        self.x = cuda.cupy.random.uniform(-1, 1, (4, 3)).astype(numpy.float32)
        self.t = cuda.cupy.random.randint(0, 3, (4, 3)).astype(numpy.int32)
        self.expect = self.use_cudnn

    def forward(self):
        x = chainer.Variable(self.x)
        t = chainer.Variable(self.t)
        return functions.sigmoid_cross_entropy(x, t)

    def test_call_cudnn_backward(self):
<<<<<<< HEAD
        with chainer.using_config('use_cudnn', self.use_cudnn):
            y = self.forward()
            with mock.patch('cupy.cudnn.cudnn.activationForward_v3') as func:
                y.backward()
                self.assertEqual(func.called,
                                 chainer.should_use_cudnn('==always'))
=======
        y = self.forward()
        if cuda.cudnn.cudnn.getVersion() >= 4000:
            patch = 'cupy.cudnn.cudnn.activationForward_v4'
        else:
            patch = 'cupy.cudnn.cudnn.activationForward_v3'
        with mock.patch(patch) as func:
            y.backward()
            self.assertEqual(func.called, self.expect)
>>>>>>> 31f492d2

    # Note that SoftmaxCrossEntropy does not use cudnn on backward


testing.run_module(__name__, __file__)<|MERGE_RESOLUTION|>--- conflicted
+++ resolved
@@ -116,23 +116,15 @@
         return functions.sigmoid_cross_entropy(x, t)
 
     def test_call_cudnn_backward(self):
-<<<<<<< HEAD
         with chainer.using_config('use_cudnn', self.use_cudnn):
             y = self.forward()
-            with mock.patch('cupy.cudnn.cudnn.activationForward_v3') as func:
+            if cuda.cudnn.cudnn.getVersion() >= 4000:
+                patch = 'cupy.cudnn.cudnn.activationForward_v4'
+            else:
+                patch = 'cupy.cudnn.cudnn.activationForward_v3'
+            with mock.patch(patch) as func:
                 y.backward()
-                self.assertEqual(func.called,
-                                 chainer.should_use_cudnn('==always'))
-=======
-        y = self.forward()
-        if cuda.cudnn.cudnn.getVersion() >= 4000:
-            patch = 'cupy.cudnn.cudnn.activationForward_v4'
-        else:
-            patch = 'cupy.cudnn.cudnn.activationForward_v3'
-        with mock.patch(patch) as func:
-            y.backward()
-            self.assertEqual(func.called, self.expect)
->>>>>>> 31f492d2
+                self.assertEqual(func.called, self.expect)
 
     # Note that SoftmaxCrossEntropy does not use cudnn on backward
 
