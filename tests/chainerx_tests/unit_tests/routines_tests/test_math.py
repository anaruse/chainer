import chainer
import numpy
import pytest

import chainerx
import chainerx.testing

from chainerx_tests import array_utils
from chainerx_tests import dtype_utils
from chainerx_tests import op_utils


class IgnoreNumpyFloatingPointError(object):

    def __enter__(self):
        self.old_settings = numpy.seterr(all='ignore')

    def __exit__(self, *args):
        numpy.seterr(**self.old_settings)


class UnaryMathTestBase(object):

    def setup(self):
        in_dtype, = self.in_dtypes

        if numpy.dtype(in_dtype).kind != 'f':
            self.skip_backward_test = True
            self.skip_double_backward_test = True

        if in_dtype == 'float16':
            self.check_forward_options.update({'rtol': 1e-3, 'atol': 1e-3})
            self.check_backward_options.update({'rtol': 1e-3, 'atol': 1e-3})
            self.check_double_backward_options.update(
                {'rtol': 1e-2, 'atol': 1e-2})

    def generate_inputs(self):
        in_dtype, = self.in_dtypes
        if isinstance(self.input, numpy.ndarray):
            return self.input.astype(in_dtype),
        if self.input == 'random':
            return array_utils.uniform(self.shape, in_dtype),
        if isinstance(self.input, (bool, int, float)):
            return numpy.full(self.shape, self.input, dtype=in_dtype),
        assert False

    def forward_xp(self, inputs, xp):
        a, = inputs
        # This cast was introduced in order to avoid decreasing precision.
        # ex.) numpy.sqrt(x) becomes a float16 array where x is an int8 array.
        a = dtype_utils.cast_if_numpy_array(xp, a, self.out_dtype)
        with IgnoreNumpyFloatingPointError():
            y = self.func(xp, a)
        y = dtype_utils.cast_if_numpy_array(xp, y, self.out_dtype)
        return y,


class BinaryMathTestBase(object):

    def setup(self):
        in_dtype1, in_dtype2 = self.in_dtypes

        kind1 = numpy.dtype(in_dtype1).kind
        kind2 = numpy.dtype(in_dtype2).kind
        if kind1 != 'f' or kind2 != 'f':
            self.skip_backward_test = True
            self.skip_double_backward_test = True

        if in_dtype1 == 'float16' or in_dtype2 == 'float16':
            self.check_forward_options.update({'rtol': 1e-3, 'atol': 1e-3})
            self.check_backward_options.update({'rtol': 1e-3, 'atol': 1e-3})
            self.check_double_backward_options.update(
                {'rtol': 1e-3, 'atol': 1e-3})

    def generate_inputs(self):
        in_dtype1, in_dtype2 = self.in_dtypes
        if self.input_lhs == 'random':
            a = array_utils.uniform(self.shape, in_dtype1)
        elif isinstance(self.input_lhs, (bool, int, float)):
            a = numpy.full(self.shape, self.input_lhs, dtype=in_dtype1)
        else:
            assert False
        if self.input_rhs == 'random':
            b = array_utils.uniform(self.shape, in_dtype2)
        elif isinstance(self.input_rhs, (bool, int, float)):
            b = numpy.full(self.shape, self.input_rhs, dtype=in_dtype2)
        else:
            assert False
        return a, b

    def forward_xp(self, inputs, xp):
        a, b = inputs
        # This cast was introduced in order to avoid decreasing precision.
        # ex.) x / y becomes a float16 array where x and y are an int8 arrays.
        a = dtype_utils.cast_if_numpy_array(xp, a, self.out_dtype)
        b = dtype_utils.cast_if_numpy_array(xp, b, self.out_dtype)
        with IgnoreNumpyFloatingPointError():
            y = self.func(xp, a, b)
        y = dtype_utils.cast_if_numpy_array(xp, y, self.out_dtype)
        return y,


class InplaceUnaryMathTestBase(UnaryMathTestBase):

    skip_backward_test = True
    skip_double_backward_test = True

    def forward_xp(self, inputs, xp):
        a, = inputs
        if xp is chainerx:
            a_ = a.as_grad_stopped().copy()
        else:
            a_ = a.copy()
        with IgnoreNumpyFloatingPointError():
            ret = self.func(xp, a_)
        assert ret is None  # func should not return anything
        return a_,


class InplaceBinaryMathTestBase(BinaryMathTestBase):

    skip_backward_test = True
    skip_double_backward_test = True

    def forward_xp(self, inputs, xp):
        a, b = inputs
        b = dtype_utils.cast_if_numpy_array(xp, b, a.dtype)
        if xp is chainerx:
            a_ = a.as_grad_stopped().copy()
            b_ = b.as_grad_stopped()
        else:
            a_ = a.copy()
            b_ = b
        with IgnoreNumpyFloatingPointError():
            ret = self.func(xp, a_, b_)
        assert ret is None  # func should not return anything
        return a_,


def _convert_numpy_scalar(scalar, dtype):
    # Implicit casting in NumPy's multiply depends on the 'casting' argument,
    # which is not yet supported (ChainerX always casts).
    # Therefore, we explicitly cast the scalar to the dtype of the ndarray
    # before the multiplication for NumPy.
    return numpy.dtype(dtype).type(scalar)


class MathScalarTestBase(UnaryMathTestBase):

    def func(self, xp, a):
        scalar = self.scalar_type(self.scalar_value)
        return self.func_scalar(xp, a, scalar)


class InplaceMathScalarTestBase(InplaceUnaryMathTestBase):

    def func(self, xp, a):
        scalar = self.scalar_type(self.scalar_value)
        if xp is numpy:
            # This cast is to avoid TypeError in the following case
            #     a: uint8 0-dim numpy.ndarray
            #     scalar: int
            in_dtype, = self.in_dtypes
            scalar = _convert_numpy_scalar(scalar, in_dtype)
        return self.func_scalar(xp, a, scalar)


def _make_same_in_out_dtypes(number_of_in_params, dtypes):
    return [((dtype,) * number_of_in_params, dtype) for dtype in dtypes]


_in_out_dtypes_arithmetic_invalid = [
    (('bool_', 'bool_'), 'bool_'),
    (('bool_', 'int8'), 'int8'),
    (('bool_', 'int16'), 'int16'),
    (('bool_', 'int32'), 'int32'),
    (('bool_', 'int64'), 'int64'),
    (('bool_', 'uint8'), 'uint8'),
    (('bool_', 'float16'), 'float16'),
    (('bool_', 'float32'), 'float32'),
    (('bool_', 'float64'), 'float64'),
    (('int8', 'bool_'), 'int8'),
    (('int16', 'bool_'), 'int16'),
    (('int32', 'bool_'), 'int32'),
    (('int64', 'bool_'), 'int64'),
    (('uint8', 'bool_'), 'uint8'),
    (('float16', 'bool_'), 'float16'),
    (('float32', 'bool_'), 'float32'),
    (('float64', 'bool_'), 'float64'),
]


_in_out_dtypes_arithmetic = [
    dtypes for dtypes in dtype_utils.result_dtypes_two_arrays
    if dtypes not in _in_out_dtypes_arithmetic_invalid
]


_in_out_dtypes_inplace_arithmetic_invalid = [
    ((t1, t2), t3) for (t1, t2), t3 in _in_out_dtypes_arithmetic
    if (numpy.dtype(t1).kind != 'f' and numpy.dtype(t2).kind == 'f')
] + _in_out_dtypes_arithmetic_invalid


_in_out_dtypes_inplace_arithmetic = [
    dtypes for dtypes in dtype_utils.result_dtypes_two_arrays
    if dtypes not in _in_out_dtypes_inplace_arithmetic_invalid
]


_in_out_dtypes_array_int_scalar = [
    # Int scalar.
    (('int8',), int, 'int8'),
    (('int16',), int, 'int16'),
    (('int32',), int, 'int32'),
    (('int64',), int, 'int64'),
    (('uint8',), int, 'uint8'),
    (('float16',), int, 'float16'),
    (('float32',), int, 'float32'),
    (('float64',), int, 'float64'),
]


_in_out_dtypes_int_array_float_scalar = [
    # Int arrays and float scalars.
    (('int8',), float, 'float32'),
    (('int16',), float, 'float32'),
    (('int32',), float, 'float32'),
    (('int64',), float, 'float32'),
    (('uint8',), float, 'float32'),
]


_in_out_dtypes_float_array_float_scalar = [
    # Float arrays and flaot scalars.
    (('float16',), float, 'float16'),
    (('float32',), float, 'float32'),
    (('float64',), float, 'float64'),
]


_in_out_dtypes_arithmetic_scalar = (
    _in_out_dtypes_array_int_scalar
    + _in_out_dtypes_int_array_float_scalar
    + _in_out_dtypes_float_array_float_scalar)


_in_out_dtypes_inplace_arithmetic_scalar = (
    _in_out_dtypes_array_int_scalar
    + _in_out_dtypes_float_array_float_scalar)


_in_out_dtypes_float_arithmetic_scalar = (
    _in_out_dtypes_int_array_float_scalar
    + _in_out_dtypes_float_array_float_scalar)


_in_out_dtypes_inplace_float_arithmetic_scalar = (
    _in_out_dtypes_float_array_float_scalar)


@op_utils.op_test(['native:0', 'cuda:0'])
@chainer.testing.parameterize(*(
    # Special shapes
    chainer.testing.product({
        'shape': [(), (0,), (1,), (2, 0, 3), (1, 1, 1), (2, 3)],
        'in_dtypes,out_dtype': (
            _make_same_in_out_dtypes(1, chainerx.testing.numeric_dtypes)),
        'input': ['random'],
        'is_module': [False],
    })
    # is_module
    + chainer.testing.product({
        'shape': [(2, 3)],
        'in_dtypes,out_dtype': (
            _make_same_in_out_dtypes(1, chainerx.testing.numeric_dtypes)),
        'input': ['random'],
        'is_module': [True, False],
    })
    # Special values
    + chainer.testing.product({
        'shape': [(2, 3)],
        'in_dtypes,out_dtype': (
            _make_same_in_out_dtypes(1, chainerx.testing.float_dtypes)),
        'input': [float('inf'), -float('inf'), float('nan')],
        'is_module': [False],
        'skip_backward_test': [True],
        'skip_double_backward_test': [True],
    })
))
class TestNegative(UnaryMathTestBase, op_utils.NumpyOpTest):

    def func(self, xp, a):
        if self.is_module:
            return xp.negative(a)
        else:
            return -a


@chainerx.testing.numpy_chainerx_array_equal(
    accept_error=(chainerx.DtypeError, TypeError))
@pytest.mark.parametrize_device(['native:0', 'cuda:0'])
def test_negative_invalid_bool(xp, device, is_module):
    x = xp.array([True, False], dtype='bool_')
    if is_module:
        xp.negative(x)
    else:
        -x


@op_utils.op_test(['native:0', 'cuda:0'])
@chainer.testing.parameterize(*(
    # Special shapes
    chainer.testing.product({
        'shape': [(), (0,), (1,), (2, 0, 3), (1, 1, 1), (2, 3)],
        'in_dtypes,out_dtype': (
            _make_same_in_out_dtypes(2, chainerx.testing.numeric_dtypes)),
        'input_lhs': ['random'],
        'input_rhs': ['random'],
        'is_module': [False],
    })
    # Dtype combinations
    + chainer.testing.product({
        'shape': [(2, 3)],
        'in_dtypes,out_dtype': _in_out_dtypes_arithmetic,
        'input_lhs': ['random'],
        'input_rhs': ['random'],
        'is_module': [False],
    })
    # is_module
    + chainer.testing.product({
        'shape': [(2, 3)],
        'in_dtypes,out_dtype': (
            _make_same_in_out_dtypes(2, chainerx.testing.numeric_dtypes)),
        'input_lhs': ['random'],
        'input_rhs': ['random'],
        'is_module': [True, False],
    })
    # Special values
    + chainer.testing.product({
        'shape': [(2, 3)],
        'in_dtypes,out_dtype': (
            _make_same_in_out_dtypes(2, chainerx.testing.float_dtypes)),
        'input_lhs': ['random', float('inf'), -float('inf'), float('nan')],
        'input_rhs': ['random', float('inf'), -float('inf'), float('nan')],
        'is_module': [False],
        'skip_backward_test': [True],
        'skip_double_backward_test': [True],
    })
))
class TestAdd(BinaryMathTestBase, op_utils.NumpyOpTest):

    def func(self, xp, a, b):
        if self.is_module:
            return xp.add(a, b)
        else:
            return a + b


@pytest.mark.parametrize_device(['native:0', 'cuda:0'])
@pytest.mark.parametrize('dtypes', _in_out_dtypes_arithmetic_invalid)
def test_add_invalid_dtypes(device, dtypes, is_module):
    (in_dtype1, in_dtype2), _ = dtypes
    shape = (2, 3)
    a = chainerx.array(array_utils.uniform(shape, in_dtype1))
    b = chainerx.array(array_utils.uniform(shape, in_dtype2))
    with pytest.raises(chainerx.DtypeError):
        if is_module:
            a + b
        else:
            chainerx.add(a, b)


@op_utils.op_test(['native:0', 'cuda:0'])
@chainer.testing.parameterize(*(
    # Special shapes
    chainer.testing.product({
        'shape': [(), (0,), (1,), (2, 0, 3), (1, 1, 1), (2, 3)],
        'in_dtypes,out_dtype': (
            _make_same_in_out_dtypes(2, chainerx.testing.numeric_dtypes)),
        'input_lhs': ['random'],
        'input_rhs': ['random'],
    })
    # Dtype combinations
    + chainer.testing.product({
        'shape': [(2, 3)],
        'in_dtypes,out_dtype': _in_out_dtypes_inplace_arithmetic,
        'input_lhs': ['random'],
        'input_rhs': ['random'],
    })
    # Special values
    + chainer.testing.product({
        'shape': [(2, 3)],
        'in_dtypes,out_dtype': (
            _make_same_in_out_dtypes(2, chainerx.testing.float_dtypes)),
        'input_lhs': ['random', float('inf'), -float('inf'), float('nan')],
        'input_rhs': ['random', float('inf'), -float('inf'), float('nan')],
        'skip_backward_test': [True],
        'skip_double_backward_test': [True],
    })
))
class TestIAdd(InplaceBinaryMathTestBase, op_utils.NumpyOpTest):

    def func(self, xp, a, b):
        a += b


@pytest.mark.parametrize_device(['native:0', 'cuda:0'])
@pytest.mark.parametrize('dtypes', _in_out_dtypes_inplace_arithmetic_invalid)
def test_iadd_invalid_dtypes(device, dtypes):
    (in_dtype1, in_dtype2), _ = dtypes
    shape = (2, 3)
    a = chainerx.array(array_utils.uniform(shape, in_dtype1))
    b = chainerx.array(array_utils.uniform(shape, in_dtype2))
    with pytest.raises(chainerx.DtypeError):
        a += b


@op_utils.op_test(['native:0', 'cuda:0'])
@chainer.testing.parameterize(*(
    # Special shapes
    chainer.testing.product({
        'shape': [(), (0,), (1,), (2, 0, 3), (1, 1, 1), (2, 3)],
        'in_dtypes,scalar_type,out_dtype': _in_out_dtypes_arithmetic_scalar,
        'input': ['random'],
        'scalar_value': [1],
        'is_module': [False],
        'is_scalar_rhs': [False],
    })
    # Type combinations
    + chainer.testing.product({
        'shape': [(2, 3)],
        'in_dtypes,scalar_type,out_dtype': _in_out_dtypes_arithmetic_scalar,
        'input': ['random'],
        'scalar_value': [1],
        'is_module': [False],
        'is_scalar_rhs': [True, False],
    })
    # is_module
    + chainer.testing.product({
        'shape': [(2, 3)],
        'in_dtypes,scalar_type,out_dtype': _in_out_dtypes_arithmetic_scalar,
        'input': ['random'],
        'scalar_value': [1],
        'is_module': [True, False],
        'is_scalar_rhs': [True, False],
    })
    # Special values
    + chainer.testing.product({
        'shape': [(2, 3)],
        'in_dtypes,scalar_type,out_dtype':
            _in_out_dtypes_float_arithmetic_scalar,
        'input': [float('inf'), -float('inf'), float('nan')],
        'scalar_value': [
            0, -1, 1, 2, float('inf'), -float('inf'), float('nan')],
        'is_module': [False],
        'is_scalar_rhs': [False],
        'skip_backward_test': [True],
        'skip_double_backward_test': [True],
    })
))
class TestAddScalar(MathScalarTestBase, op_utils.NumpyOpTest):

    def func_scalar(self, xp, a, scalar):
        if self.is_module:
            if self.is_scalar_rhs:
                return a + scalar
            else:
                return scalar + a
        else:
            if self.is_scalar_rhs:
                return xp.add(a, scalar)
            else:
                return xp.add(scalar, a)


@op_utils.op_test(['native:0', 'cuda:0'])
@chainer.testing.parameterize(*(
    # Special shapes
    chainer.testing.product({
        'shape': [(), (0,), (1,), (2, 0, 3), (1, 1, 1), (2, 3)],
        'in_dtypes,scalar_type,out_dtype':
            _in_out_dtypes_inplace_arithmetic_scalar,
        'input': ['random'],
        'scalar_value': [1],
    })
    # Dtype combinations
    + chainer.testing.product({
        'shape': [(2, 3)],
        'in_dtypes,scalar_type,out_dtype':
            _in_out_dtypes_inplace_arithmetic_scalar,
        'input': ['random'],
        'scalar_value': [1],
    })
    # Special values
    + chainer.testing.product({
        'shape': [(2, 3)],
        'in_dtypes,scalar_type,out_dtype':
            _in_out_dtypes_inplace_float_arithmetic_scalar,
        'input': [float('inf'), -float('inf'), float('nan')],
        'scalar_value': [
            0, -1, 1, 2, float('inf'), -float('inf'), float('nan')],
    })
))
class TestIAddScalar(InplaceMathScalarTestBase, op_utils.NumpyOpTest):

    def func_scalar(self, xp, a, scalar):
        a += scalar


@op_utils.op_test(['native:0', 'cuda:0'])
@chainer.testing.parameterize(*(
    # Special shapes
    chainer.testing.product({
        'shape': [(), (0,), (1,), (2, 0, 3), (1, 1, 1), (2, 3)],
        'in_dtypes,out_dtype': (
            _make_same_in_out_dtypes(2, chainerx.testing.numeric_dtypes)),
        'input_lhs': ['random'],
        'input_rhs': ['random'],
        'is_module': [False],
    })
    # Dtype combinations
    + chainer.testing.product({
        'shape': [(2, 3)],
        'in_dtypes,out_dtype': _in_out_dtypes_arithmetic,
        'input_lhs': ['random'],
        'input_rhs': ['random'],
        'is_module': [False],
    })
    # is_module
    + chainer.testing.product({
        'shape': [(2, 3)],
        'in_dtypes,out_dtype': (
            _make_same_in_out_dtypes(2, chainerx.testing.numeric_dtypes)),
        'input_lhs': ['random'],
        'input_rhs': ['random'],
        'is_module': [True, False],
    })
    # Special values
    + chainer.testing.product({
        'shape': [(2, 3)],
        'in_dtypes,out_dtype': (
            _make_same_in_out_dtypes(2, chainerx.testing.float_dtypes)),
        'input_lhs': ['random', float('inf'), -float('inf'), float('nan')],
        'input_rhs': ['random', float('inf'), -float('inf'), float('nan')],
        'is_module': [False],
        'skip_backward_test': [True],
        'skip_double_backward_test': [True],
    })
))
class TestSub(BinaryMathTestBase, op_utils.NumpyOpTest):

    def func(self, xp, a, b):
        if self.is_module:
            return xp.subtract(a, b)
        else:
            return a - b


@pytest.mark.parametrize_device(['native:0', 'cuda:0'])
@pytest.mark.parametrize('dtypes', _in_out_dtypes_arithmetic_invalid)
def test_sub_invalid_dtypes(device, dtypes, is_module):
    (in_dtype1, in_dtype2), _ = dtypes
    shape = (2, 3)
    a = chainerx.array(array_utils.uniform(shape, in_dtype1))
    b = chainerx.array(array_utils.uniform(shape, in_dtype2))
    with pytest.raises(chainerx.DtypeError):
        if is_module:
            a - b
        else:
            chainerx.subtract(a, b)


@op_utils.op_test(['native:0', 'cuda:0'])
@chainer.testing.parameterize(*(
    # Special shapes
    chainer.testing.product({
        'shape': [(), (0,), (1,), (2, 0, 3), (1, 1, 1), (2, 3)],
        'in_dtypes,out_dtype': (
            _make_same_in_out_dtypes(2, chainerx.testing.numeric_dtypes)),
        'input_lhs': ['random'],
        'input_rhs': ['random'],
    })
    # Dtype combinations
    + chainer.testing.product({
        'shape': [(2, 3)],
        'in_dtypes,out_dtype': _in_out_dtypes_inplace_arithmetic,
        'input_lhs': ['random'],
        'input_rhs': ['random'],
    })
    # Special values
    + chainer.testing.product({
        'shape': [(2, 3)],
        'in_dtypes,out_dtype': (
            _make_same_in_out_dtypes(2, chainerx.testing.float_dtypes)),
        'input_lhs': ['random', float('inf'), -float('inf'), float('nan')],
        'input_rhs': ['random', float('inf'), -float('inf'), float('nan')],
        'skip_backward_test': [True],
        'skip_double_backward_test': [True],
    })
))
class TestISub(InplaceBinaryMathTestBase, op_utils.NumpyOpTest):

    def func(self, xp, a, b):
        a -= b


@pytest.mark.parametrize_device(['native:0', 'cuda:0'])
@pytest.mark.parametrize('dtypes', _in_out_dtypes_inplace_arithmetic_invalid)
def test_isub_invalid_dtypes(device, dtypes):
    (in_dtype1, in_dtype2), _ = dtypes
    shape = (2, 3)
    a = chainerx.array(array_utils.uniform(shape, in_dtype1))
    b = chainerx.array(array_utils.uniform(shape, in_dtype2))
    with pytest.raises(chainerx.DtypeError):
        a -= b


@op_utils.op_test(['native:0', 'cuda:0'])
@chainer.testing.parameterize(*(
    # Special shapes
    chainer.testing.product({
        'shape': [(), (0,), (1,), (2, 0, 3), (1, 1, 1), (2, 3)],
        'in_dtypes,scalar_type,out_dtype': _in_out_dtypes_arithmetic_scalar,
        'input': ['random'],
        'scalar_value': [1],
        'is_module': [False],
        'is_scalar_rhs': [False],
    })
    # Type combinations
    + chainer.testing.product({
        'shape': [(2, 3)],
        'in_dtypes,scalar_type,out_dtype': _in_out_dtypes_arithmetic_scalar,
        'input': ['random'],
        'scalar_value': [1],
        'is_module': [False],
        'is_scalar_rhs': [True, False],
    })
    # is_module
    + chainer.testing.product({
        'shape': [(2, 3)],
        'in_dtypes,scalar_type,out_dtype': _in_out_dtypes_arithmetic_scalar,
        'input': ['random'],
        'scalar_value': [1],
        'is_module': [True, False],
        'is_scalar_rhs': [True, False],
    })
    # Special values
    + chainer.testing.product({
        'shape': [(2, 3)],
        'in_dtypes,scalar_type,out_dtype':
            _in_out_dtypes_float_arithmetic_scalar,
        'input': [float('inf'), -float('inf'), float('nan')],
        'scalar_value': [
            0, -1, 1, 2, float('inf'), -float('inf'), float('nan')],
        'is_module': [False],
        'is_scalar_rhs': [False],
        'skip_backward_test': [True],
        'skip_double_backward_test': [True],
    })
))
class TestSubScalar(MathScalarTestBase, op_utils.NumpyOpTest):

    def func_scalar(self, xp, a, scalar):
        if self.is_module:
            if self.is_scalar_rhs:
                return a - scalar
            else:
                return scalar - a
        else:
            if self.is_scalar_rhs:
                return xp.subtract(a, scalar)
            else:
                return xp.subtract(scalar, a)


@op_utils.op_test(['native:0', 'cuda:0'])
@chainer.testing.parameterize(*(
    # Special shapes
    chainer.testing.product({
        'shape': [(), (0,), (1,), (2, 0, 3), (1, 1, 1), (2, 3)],
        'in_dtypes,scalar_type,out_dtype':
            _in_out_dtypes_inplace_arithmetic_scalar,
        'input': ['random'],
        'scalar_value': [1],
    })
    # Dtype combinations
    + chainer.testing.product({
        'shape': [(2, 3)],
        'in_dtypes,scalar_type,out_dtype':
            _in_out_dtypes_inplace_arithmetic_scalar,
        'input': ['random'],
        'scalar_value': [1],
    })
    # Special values
    + chainer.testing.product({
        'shape': [(2, 3)],
        'in_dtypes,scalar_type,out_dtype':
            _in_out_dtypes_inplace_float_arithmetic_scalar,
        'input': [float('inf'), -float('inf'), float('nan')],
        'scalar_value': [
            0, -1, 1, 2, float('inf'), -float('inf'), float('nan')],
    })
))
class TestISubScalar(InplaceMathScalarTestBase, op_utils.NumpyOpTest):

    def func_scalar(self, xp, a, scalar):
        a -= scalar


@op_utils.op_test(['native:0', 'cuda:0'])
@chainer.testing.parameterize(*(
    # Special shapes
    chainer.testing.product({
        'shape': [(), (0,), (1,), (2, 0, 3), (1, 1, 1), (2, 3)],
        'in_dtypes,out_dtype': (
            _make_same_in_out_dtypes(2, chainerx.testing.all_dtypes)),
        'input_lhs': ['random'],
        'input_rhs': ['random'],
        'is_module': [False],
    })
    # Dtype combinations
    + chainer.testing.product({
        'shape': [(2, 3)],
        'in_dtypes,out_dtype': dtype_utils.result_dtypes_two_arrays,
        'input_lhs': ['random'],
        'input_rhs': ['random'],
        'is_module': [False],
    })
    # is_module
    + chainer.testing.product({
        'shape': [(2, 3)],
        'in_dtypes,out_dtype': (
            _make_same_in_out_dtypes(2, chainerx.testing.all_dtypes)),
        'input_lhs': ['random'],
        'input_rhs': ['random'],
        'is_module': [True, False],
    })
    # Special values
    + chainer.testing.product({
        'shape': [(2, 3)],
        'in_dtypes,out_dtype': (
            _make_same_in_out_dtypes(2, chainerx.testing.float_dtypes)),
        'input_lhs': ['random', float('inf'), -float('inf'), float('nan')],
        'input_rhs': ['random', float('inf'), -float('inf'), float('nan')],
        'is_module': [False],
        'skip_backward_test': [True],
        'skip_double_backward_test': [True],
    })
))
class TestMul(BinaryMathTestBase, op_utils.NumpyOpTest):

    def func(self, xp, a, b):
        if self.is_module:
            return xp.multiply(a, b)
        else:
            return a * b


@op_utils.op_test(['native:0', 'cuda:0'])
@chainer.testing.parameterize(*(
    # Special shapes
    chainer.testing.product({
        'shape': [(), (0,), (1,), (2, 0, 3), (1, 1, 1), (2, 3)],
        'in_dtypes,out_dtype': (
            _make_same_in_out_dtypes(2, chainerx.testing.all_dtypes)),
        'input_lhs': ['random'],
        'input_rhs': ['random'],
    })
    # Dtype combinations
    + chainer.testing.product({
        'shape': [(2, 3)],
        'in_dtypes,out_dtype': _in_out_dtypes_inplace_arithmetic + [
            ((t, 'bool_'), t) for t in chainerx.testing.all_dtypes
        ],
        'input_lhs': ['random'],
        'input_rhs': ['random'],
    })
    # Special values
    + chainer.testing.product({
        'shape': [(2, 3)],
        'in_dtypes,out_dtype': (
            _make_same_in_out_dtypes(2, chainerx.testing.float_dtypes)),
        'input_lhs': ['random', float('inf'), -float('inf'), float('nan')],
        'input_rhs': ['random', float('inf'), -float('inf'), float('nan')],
        'skip_backward_test': [True],
        'skip_double_backward_test': [True],
    })
))
class TestIMul(InplaceBinaryMathTestBase, op_utils.NumpyOpTest):

    def func(self, xp, a, b):
        a *= b


@op_utils.op_test(['native:0', 'cuda:0'])
@chainer.testing.parameterize(*(
    # Special shapes
    chainer.testing.product({
        'shape': [(), (0,), (1,), (2, 0, 3), (1, 1, 1), (2, 3)],
        'in_dtypes,scalar_type,out_dtype': _in_out_dtypes_arithmetic_scalar,
        'input': ['random'],
        'scalar_value': [1],
        'is_module': [False],
        'is_scalar_rhs': [False],
    })
    # Type combinations
    + chainer.testing.product({
        'shape': [(2, 3)],
        'in_dtypes,scalar_type,out_dtype': _in_out_dtypes_arithmetic_scalar + [
            ((t,), bool, t) for t in chainerx.testing.all_dtypes
        ],
        'input': ['random'],
        'scalar_value': [1],
        'is_module': [False],
        'is_scalar_rhs': [True, False],
    })
    # is_module
    + chainer.testing.product({
        'shape': [(2, 3)],
        'in_dtypes,scalar_type,out_dtype': _in_out_dtypes_arithmetic_scalar,
        'input': ['random'],
        'scalar_value': [1],
        'is_module': [True, False],
        'is_scalar_rhs': [True, False],
    })
    # Special values
    + chainer.testing.product({
        'shape': [(2, 3)],
        'in_dtypes,scalar_type,out_dtype':
            _in_out_dtypes_float_arithmetic_scalar,
        'input': [float('inf'), -float('inf'), float('nan')],
        'scalar_value': [
            0, -1, 1, 2, float('inf'), -float('inf'), float('nan')],
        'is_module': [False],
        'is_scalar_rhs': [False],
        'skip_backward_test': [True],
        'skip_double_backward_test': [True],
    })
))
class TestMulScalar(MathScalarTestBase, op_utils.NumpyOpTest):

    def func_scalar(self, xp, a, scalar):
        if self.is_module:
            if self.is_scalar_rhs:
                return a * scalar
            else:
                return scalar * a
        else:
            if self.is_scalar_rhs:
                return xp.multiply(a, scalar)
            else:
                return xp.multiply(scalar, a)


@op_utils.op_test(['native:0', 'cuda:0'])
@chainer.testing.parameterize(*(
    # Special shapes
    chainer.testing.product({
        'shape': [(), (0,), (1,), (2, 0, 3), (1, 1, 1), (2, 3)],
        'in_dtypes,scalar_type,out_dtype':
            _in_out_dtypes_inplace_arithmetic_scalar,
        'input': ['random'],
        'scalar_value': [1],
    })
    # Dtype combinations
    + chainer.testing.product({
        'shape': [(2, 3)],
        'in_dtypes,scalar_type,out_dtype': (
            _in_out_dtypes_inplace_arithmetic_scalar + [
                ((t,), bool, t) for t in chainerx.testing.all_dtypes
            ]),
        'input': ['random'],
        'scalar_value': [1],
    })
    # Special values
    + chainer.testing.product({
        'shape': [(2, 3)],
        'in_dtypes,scalar_type,out_dtype':
            _in_out_dtypes_inplace_float_arithmetic_scalar,
        'input': [float('inf'), -float('inf'), float('nan')],
        'scalar_value': [
            0, -1, 1, 2, float('inf'), -float('inf'), float('nan')],
    })
))
class TestIMulScalar(InplaceMathScalarTestBase, op_utils.NumpyOpTest):

    def func_scalar(self, xp, a, scalar):
        a *= scalar


# TODO(imanishi): Support and test zero division
@op_utils.op_test(['native:0', 'cuda:0'])
@chainer.testing.parameterize(*chainer.testing.product({
    'lhs,rhs': [
        ([], []),
        ([0, 1, 2, 3, 100, 101, 102, 103], [3] * 8),
        ([-1, -2, -3, -4, -100, -101, -102, -103], [3] * 8),
        ([0, 1, 2, 3, 100, 101, 102, 103], [-3] * 8),
        ([-1, -2, -3, -4, -100, -101, -102, -103], [-3] * 8),
        ([0., 0.8, 1.6, 2.4, 100., 100.8, 101.6, 102.4], [1.2] * 8),
        ([-0.8, -1.6, -2.4, -3.2, -100., -100.8, -101.6, -102.4], [1.2] * 8),
        ([0., 0.8, 1.6, 2.4, 100., 100.8, 101.6, 102.4], [-1.2] * 8),
        ([-0.8, -1.6, -2.4, -3.2, -100., -100.8, -101.6, -102.4], [-1.2] * 8),
    ],
    'in_dtypes,out_dtype': _in_out_dtypes_arithmetic,
    'is_module': [True, False],
}))
class TestFloorDiv(BinaryMathTestBase, op_utils.NumpyOpTest):

    skip_backward_test = True
    skip_double_backward_test = True

    def generate_inputs(self):
        in_dtype1, in_dtype2 = self.in_dtypes
        a = numpy.array(self.lhs).astype(in_dtype1)
        b = numpy.array(self.rhs).astype(in_dtype2)
        return a, b

    def func(self, xp, a, b):
        if self.is_module:
            return xp.floor_divide(a, b)
        else:
            return a // b


# TODO(imanishi): Support and test chainerx.Scalar // chainerx.ndarray.
# TODO(imanishi): Support and test zero division
@op_utils.op_test(['native:0', 'cuda:0'])
@chainer.testing.parameterize(*chainer.testing.product({
    'array': [
        ([]),
        ([0, 1, 2, 3, 100, 101, 102, 103]),
        ([-1, -2, -3, -4, -100, -101, -102, -103]),
        ([0., 0.8, 1.6, 2.4, 100., 100.8, 101.6, 102.4]),
        ([-0.8, -1.6, -2.4, -3.2, -100., -100.8, -101.6, -102.4]),
    ],
    'scalar_value': [-3, 3, -1.2, 1.2],
    'in_dtypes,scalar_type,out_dtype': _in_out_dtypes_arithmetic_scalar,
    'is_module': [True, False],
}))
class TestFloorDivScalar(MathScalarTestBase, op_utils.NumpyOpTest):

    skip_backward_test = True
    skip_double_backward_test = True

    def setup(self):
        super().setup()
        in_dtype, = self.in_dtypes

        # TODO(imanishi): Remove this.
        if in_dtype == 'uint8' and self.scalar_value < 0:
            self.skip_forward_test = True

    def generate_inputs(self):
        in_dtype, = self.in_dtypes
        a = numpy.array(self.array).astype(in_dtype)
        return a,

    def func_scalar(self, xp, a, scalar):
        if self.is_module:
            return xp.floor_divide(a, scalar)
        else:
            return a // scalar


@pytest.mark.parametrize_device(['native:0', 'cuda:0'])
@pytest.mark.parametrize('dtypes', _in_out_dtypes_arithmetic_invalid)
def test_floordiv_invalid_dtypes(device, dtypes, is_module):
    (in_dtype1, in_dtype2), _ = dtypes
    shape = (2, 3)
    a = chainerx.array(array_utils.uniform(shape, in_dtype1))
    b = chainerx.array(array_utils.uniform(shape, in_dtype2))
    with pytest.raises(chainerx.DtypeError):
        if is_module:
            a // b
        else:
            chainerx.floor_divide(a, b)


# TODO(imanishi): Support and test zero division and mixed dtypes.
# TODO(imanishi): Support and test chainerx.Scalar // chainerx.ndarray.
# TODO(imanishi): Support and test bool dtype.
@chainerx.testing.numpy_chainerx_array_equal(float16_rtol=1e-3)
@pytest.mark.parametrize('lhs,rhs', [
    ([], []),
    ([0, 1, 2, 3, 100, 101, 102, 103], [3] * 8),
    ([-1, -2, -3, -4, -100, -101, -102, -103], [3] * 8),
    ([0, 1, 2, 3, 100, 101, 102, 103], [-3] * 8),
    ([-1, -2, -3, -4, -100, -101, -102, -103], [-3] * 8),
    ([0., 0.8, 1.6, 2.4, 100., 100.8, 101.6, 102.4], [1.2] * 8),
    ([-0.8, -1.6, -2.4, -3.2, -100., -100.8, -101.6, -102.4], [1.2] * 8),
    ([0., 0.8, 1.6, 2.4, 100., 100.8, 101.6, 102.4], [-1.2] * 8),
    ([-0.8, -1.6, -2.4, -3.2, -100., -100.8, -101.6, -102.4], [-1.2] * 8),
    ([0, 1, 2, 3, 100, 101, 102, 103], 3),
    ([-1, -2, -3, -4, -100, -101, -102, -103], 3),
    ([0, 1, 2, 3, 100, 101, 102, 103], -3),
    ([-1, -2, -3, -4, -100, -101, -102, -103], -3),
    ([0., 0.8, 1.6, 2.4, 100., 100.8, 101.6, 102.4], 1.2),
    ([-0.8, -1.6, -2.4, -3.2, -100., -100.8, -101.6, -102.4], 1.2),
    ([0., 0.8, 1.6, 2.4, 100., 100.8, 101.6, 102.4], -1.2),
    ([-0.8, -1.6, -2.4, -3.2, -100., -100.8, -101.6, -102.4], -1.2),
])
@pytest.mark.parametrize_device(['native:0', 'cuda:0'])
def test_ifloordiv(xp, lhs, rhs, device, numeric_dtype):
    if numpy.array(lhs).dtype.kind != numpy.dtype(numeric_dtype).kind:
        return chainerx.testing.ignore()
    lhs = xp.array(lhs).astype(numeric_dtype)
    if isinstance(rhs, (list, tuple)):
        rhs = xp.array(rhs).astype(numeric_dtype)

    lhs //= rhs
    return lhs


@pytest.mark.parametrize_device(['native:0', 'cuda:0'])
@pytest.mark.parametrize('dtypes', _in_out_dtypes_inplace_arithmetic_invalid)
def test_ifloordiv_invalid_dtypes(device, dtypes):
    (in_dtype1, in_dtype2), _ = dtypes
    shape = (2, 3)
    a = chainerx.array(array_utils.uniform(shape, in_dtype1))
    b = chainerx.array(array_utils.uniform(shape, in_dtype2))
    with pytest.raises(chainerx.DtypeError):
        a //= b


_in_out_dtypes_inplace_truediv = [
    (('float32', 'int16'), 'float32'),
    (('float64', 'uint8'), 'float64'),
    (('float16', 'float16'), 'float16'),
    (('float32', 'float32'), 'float32'),
    (('float64', 'float64'), 'float64'),
    (('float32', 'float16'), 'float32'),
    (('float16', 'float64'), 'float64'),
]


_in_out_dtypes_truediv = _in_out_dtypes_inplace_truediv + [
    (('int8', 'int8'), 'float32'),
    (('int16', 'int16'), 'float32'),
    (('int32', 'int32'), 'float32'),
    (('int64', 'int64'), 'float32'),
    (('uint8', 'uint8'), 'float32'),
    (('int8', 'int32'), 'float32'),
    (('uint8', 'int64'), 'float32'),
    (('int8', 'uint8'), 'float32'),
    (('int32', 'float16'), 'float16'),
    (('uint8', 'float32'), 'float32'),
]


_in_out_dtypes_inplace_truediv_scalar = [
    (('int8',), int, 'float32'),
    (('int16',), int, 'float32'),
    (('int32',), int, 'float32'),
    (('int64',), int, 'float32'),
    (('uint8',), int, 'float32'),
    (('float16',), int, 'float16'),
    (('float32',), int, 'float32'),
    (('float64',), int, 'float64'),
    (('float16',), float, 'float16'),
    (('float32',), float, 'float32'),
    (('float64',), float, 'float64'),
]


_in_out_dtypes_truediv_scalar = _in_out_dtypes_inplace_truediv_scalar + [
    (('int8',), float, 'float32'),
    (('int16',), float, 'float32'),
    (('int32',), float, 'float32'),
    (('int64',), float, 'float32'),
    (('uint8',), float, 'float32'),
]


@op_utils.op_test(['native:0', 'cuda:0'])
@chainer.testing.parameterize(*(
    # Special shapes
    chainer.testing.product({
        'shape': [(), (0,), (1,), (2, 0, 3), (1, 1, 1), (2, 3)],
        'in_dtypes,out_dtype': _in_out_dtypes_truediv,
        'input_lhs': ['random'],
        'input_rhs': ['random'],
        'is_module': [False],
    })
    # Dtype combinations
    + chainer.testing.product({
        'shape': [(2, 3)],
        'in_dtypes,out_dtype': _in_out_dtypes_truediv,
        'input_lhs': ['random'],
        'input_rhs': ['random'],
        'is_module': [False],
    })
    # is_module
    + chainer.testing.product({
        'shape': [(2, 3)],
        'in_dtypes,out_dtype': _in_out_dtypes_truediv,
        'input_lhs': ['random'],
        'input_rhs': ['random'],
        'is_module': [True, False],
    })
    # Special values
    + chainer.testing.product({
        'shape': [(2, 3)],
        'in_dtypes,out_dtype': (
            _make_same_in_out_dtypes(2, chainerx.testing.float_dtypes)),
        'input_lhs': ['random', float('inf'), -float('inf'), float('nan')],
        'input_rhs': ['random', float('inf'), -float('inf'), float('nan')],
        'is_module': [False],
        'skip_backward_test': [True],
        'skip_double_backward_test': [True],
    })
))
class TestTrueDivide(BinaryMathTestBase, op_utils.NumpyOpTest):

    check_numpy_strides_compliance = False

    def setup(self):
        super().setup()
        dtype1, dtype2 = self.in_dtypes
        if dtype1 == 'float16' or dtype2 == 'float16':
            self.check_forward_options.update({'rtol': 5e-3, 'atol': 5e-3})
            self.check_backward_options.update({'rtol': 5e-3, 'atol': 5e-3})
            self.check_double_backward_options.update(
                {'rtol': 5e-3, 'atol': 5e-3})

    def generate_inputs(self):
        a, b = super().generate_inputs()
        if self.input_lhs == 'random':
            # Avoid (-0.3, 0.3) interval
            with IgnoreNumpyFloatingPointError():
                b[numpy.logical_and(-0.3 < b, b < 0.3)] = 1
        return a, b

    def func(self, xp, a, b):
        if self.is_module:
            return xp.divide(a, b)
        else:
            return a / b


@pytest.mark.parametrize_device(['native:0', 'cuda:0'])
@pytest.mark.parametrize('dtypes', _in_out_dtypes_arithmetic_invalid)
def test_truediv_invalid_dtypes(device, dtypes, is_module):
    (in_dtype1, in_dtype2), _ = dtypes
    shape = (2, 3)
    a = chainerx.array(array_utils.uniform(shape, in_dtype1))
    b = chainerx.array(array_utils.uniform(shape, in_dtype2))
    with pytest.raises(chainerx.DtypeError):
        if is_module:
            a / b
        else:
            chainerx.true_divide(a, b)


@op_utils.op_test(['native:0', 'cuda:0'])
@chainer.testing.parameterize(*(
    # Special shapes
    chainer.testing.product({
        'shape': [(), (0,), (1,), (2, 0, 3), (1, 1, 1), (2, 3)],
        'in_dtypes,out_dtype': _in_out_dtypes_inplace_truediv,
        'input_lhs': ['random'],
        'input_rhs': ['random'],
    })
    # Dtype combinations
    + chainer.testing.product({
        'shape': [(2, 3)],
        'in_dtypes,out_dtype': _in_out_dtypes_inplace_truediv,
        'input_lhs': ['random'],
        'input_rhs': ['random'],
    })
    # Special values
    + chainer.testing.product({
        'shape': [(2, 3)],
        'in_dtypes,out_dtype': (
            _make_same_in_out_dtypes(2, chainerx.testing.float_dtypes)),
        'input_lhs': ['random', float('inf'), -float('inf'), float('nan')],
        'input_rhs': ['random', float('inf'), -float('inf'), float('nan')],
        'skip_backward_test': [True],
        'skip_double_backward_test': [True],
    })
))
class TestITrueDivide(InplaceBinaryMathTestBase, op_utils.NumpyOpTest):

    skip_backward_test = True
    skip_double_backward_test = True

    def generate_inputs(self):
        a, b = super().generate_inputs()
        if self.input_lhs == 'random':
            with IgnoreNumpyFloatingPointError():
                b[numpy.logical_and(-0.3 < b, b < 0.3)] = 1
        return a, b

    def func(self, xp, a, b):
        a /= b


# TODO(hvy): Support and test zero division and mixed dtypes (dtype kinds).
@op_utils.op_test(['native:0', 'cuda:0'])
@chainer.testing.parameterize(*(
    # Special shapes
    chainer.testing.product({
        'shape': [(), (0,), (1,), (2, 0, 3), (1, 1, 1), (2, 3)],
        'in_dtypes,scalar_type,out_dtype': _in_out_dtypes_truediv_scalar,
        'input': ['random'],
        'scalar_value': [1],
        'is_module': [False],
        'is_scalar_rhs': [False],
    })
    # Dtype combinations
    + chainer.testing.product({
        'shape': [(2, 3)],
        'in_dtypes,scalar_type,out_dtype': _in_out_dtypes_truediv_scalar,
        'input': ['random'],
        'scalar_value': [1],
        'is_module': [False],
        'is_scalar_rhs': [False],
    })
    # is_module
    + chainer.testing.product({
        'shape': [(2, 3)],
        'in_dtypes,scalar_type,out_dtype': _in_out_dtypes_truediv_scalar,
        'input': ['random'],
        'scalar_value': [1],
        'is_module': [True, False],
        # TODO(hvy): Support and test chainerx.Scalar / chainerx.ndarray.
        'is_scalar_rhs': [True],
    })
    # Special values
    + chainer.testing.product({
        'shape': [(2, 3)],
        'in_dtypes,out_dtype': (
            _make_same_in_out_dtypes(1, chainerx.testing.float_dtypes)),
        'scalar_type': [float],
        'input': [float('inf'), -float('inf'), float('nan')],
        'scalar_value': [-1, 1, 2, float('inf'), -float('inf'), float('nan')],
        'is_module': [False],
        'is_scalar_rhs': [False],
        'skip_backward_test': [True],
        'skip_double_backward_test': [True],
    })
))
class TestTrueDivideScalar(MathScalarTestBase, op_utils.NumpyOpTest):

    check_numpy_strides_compliance = False

    def func_scalar(self, xp, a, scalar):
        if self.is_module:
            return a / scalar
        else:
            return xp.divide(a, scalar)


@op_utils.op_test(['native:0', 'cuda:0'])
@chainer.testing.parameterize(*(
    # Special shapes
    chainer.testing.product({
        'shape': [(), (0,), (1,), (2, 0, 3), (1, 1, 1), (2, 3)],
        'in_dtypes,out_dtype': (
            _make_same_in_out_dtypes(1, chainerx.testing.float_dtypes)),
        'scalar_type': [float],
        'input': ['random'],
        'scalar_value': [1],
    })
    # Special values
    + chainer.testing.product({
        'shape': [(2, 3)],
        'in_dtypes,out_dtype': (
            _make_same_in_out_dtypes(1, chainerx.testing.float_dtypes)),
        'scalar_type': [float],
        'input': [float('inf'), -float('inf'), float('nan')],
        'scalar_value': [-1, 1, 2, float('inf'), -float('inf'), float('nan')],
    })
))
class TestITrueDivideScalar(InplaceMathScalarTestBase, op_utils.NumpyOpTest):

    def func_scalar(self, xp, a, scalar):
        a /= scalar


@op_utils.op_test(['native:0', 'cuda:0'])
@chainer.testing.parameterize_pytest('in_dtypes,out_dtype', [
    (('bool_',), 'int64'),
    (('int8',), 'int64'),
    (('int16',), 'int64'),
    (('int32',), 'int64'),
    (('int64',), 'int64'),
    (('float16',), 'float16'),
    (('float32',), 'float32'),
    (('float64',), 'float64'),

    # TODO(niboshi): Unsigned integer dtypes should result in uint64.
    # Currently chainerx returns int64.
    (('uint8',), 'int64'),
])
@chainer.testing.parameterize_pytest('shape,axis', [
    ((), None),
    ((), ()),
    ((2,), None),
    ((2,), ()),
    ((2,), 0),
    ((2,), (0,)),
    ((2,), (-1,)),
    ((2, 3), None),
    ((2, 3), ()),
    ((2, 3), 0),
    ((2, 3), (0,)),
    ((2, 3), (1,)),
    ((2, 3), (-1,)),
    ((2, 3), (-2,)),
    ((2, 3), (0, 1)),
    ((2, 3), (-2, -1)),
    ((1, 3), None),  # sum over 1-dim axis
    ((0, 3), None),  # sum over 0-dim axis
    # Sum over axes that are in the middle or apart
    ((2, 3, 4), (1,)),
    ((2, 3, 4), (0, 2)),
    # Sum over axes that are apart and/or unsorted
    ((2, 3), (1, 0)),
    ((2, 3, 4), (2, 0)),
    ((2, 3, 4), (2, 0, 1)),
    ((2, 3, 4), (-2, 2, 0)),
])
@chainer.testing.parameterize_pytest('keepdims', [True, False])
@chainer.testing.parameterize_pytest('is_module', [True, False])
class TestSum(UnaryMathTestBase, op_utils.NumpyOpTest):

    input = 'random'

    def setup(self):
        super().setup()
        in_dtype, = self.in_dtypes
        if in_dtype == 'float16':
            self.check_forward_options.update({'rtol': 1e-2, 'atol': 1e-2})
            self.check_backward_options.update({'rtol': 1e-2, 'atol': 1e-2})
            self.check_double_backward_options.update(
                {'rtol': 1e-2, 'atol': 1e-2})

    def func(self, xp, a):
        if self.is_module:
            return xp.sum(a, axis=self.axis, keepdims=self.keepdims)
        else:
            return a.sum(axis=self.axis, keepdims=self.keepdims)


@chainerx.testing.numpy_chainerx_array_equal(
    accept_error=(chainerx.DimensionError, ValueError))
@pytest.mark.parametrize('keepdims', [False, True])
@pytest.mark.parametrize('shape,axis', [
    # ((), 0), # TODO(sonots): Fix compatibility
    ((), 1),
    ((), (1,)),
    ((2,), 2),
    ((2,), (2,)),
    ((2,), (-2,)),
    ((2, 3,), (-3,)),
    ((2, 3,), (-3, -4)),
    ((2, 3,), (0, 0)),
    ((2, 3,), (-1, -1)),
    ((2, 3,), (0, 1, 1)),
    ((2, 3,), (0, -2)),
])
def test_sum_invalid(is_module, xp, shape, axis, keepdims, dtype):
    a = array_utils.create_dummy_ndarray(xp, shape, dtype)
    if is_module:
        xp.sum(a, axis=axis, keepdims=keepdims)
    else:
        a.sum(axis=axis, keepdims=keepdims)


@op_utils.op_test(['native:0', 'cuda:0'])
@chainer.testing.parameterize(*(
    # Special shapes
    chainer.testing.product({
        'shape': [(), (0,), (1,), (2, 0, 3), (1, 1, 1), (2, 3)],
        'in_dtypes,scalar_type,out_dtype': _in_out_dtypes_arithmetic_scalar,
        'input': ['random'],
        'scalar_value': [1],
        'is_scalar_rhs': [False],
    })
    # Differentiable cases
    + chainer.testing.product({
        'in_dtypes,scalar_type,out_dtype': _in_out_dtypes_arithmetic_scalar,
        'input': [numpy.array([1, 3, 3, 4])],
        'scalar_value': [0, 2, 5],
        'is_scalar_rhs': [False, True],
    })
    # Non-differentiable cases
    + chainer.testing.product({
        'in_dtypes,scalar_type,out_dtype': _in_out_dtypes_arithmetic_scalar,
        'input': [numpy.array([1, 3, 3, 4])],
        'scalar_value': [1, 3, 4],
        'is_scalar_rhs': [False, True],
        'skip_backward_test': [True],
        'skip_double_backward_test': [True],
    })
    # Special float values
    + chainer.testing.product({
        'in_dtypes,scalar_type,out_dtype': (
            _in_out_dtypes_float_arithmetic_scalar),
        # TODO(imanishi): Add test for NaN.
        'input': [numpy.array([0, float('inf'), -float('inf')])],
        'scalar_value': [-1, 0, 1, float('inf'), -float('inf')],
        'is_scalar_rhs': [False],
        'skip_backward_test': [True],
        'skip_double_backward_test': [True],
    })
))
class TestMinimumScalar(MathScalarTestBase, op_utils.NumpyOpTest):

    def func_scalar(self, xp, a, scalar):
        if self.is_scalar_rhs:
            return xp.minimum(a, scalar)
        else:
            return xp.minimum(scalar, a)


@op_utils.op_test(['native:0', 'cuda:0'])
@chainer.testing.parameterize(*(
    # Special shapes
    chainer.testing.product({
        'shape': [(), (0,), (1,), (2, 0, 3), (1, 1, 1), (2, 3)],
        'in_dtypes,scalar_type,out_dtype': _in_out_dtypes_arithmetic_scalar,
        'input': ['random'],
        'scalar_value': [0, 1],
        'is_scalar_rhs': [False],
    })
    # Differentiable cases
    + chainer.testing.product({
        'in_dtypes,scalar_type,out_dtype': _in_out_dtypes_arithmetic_scalar,
        'input': [numpy.array([1, 3, 3, 4])],
        'scalar_value': [0, 2, 5],
        'is_scalar_rhs': [False, True],
    })
    # Non-differentiable cases
    + chainer.testing.product({
        'in_dtypes,scalar_type,out_dtype': _in_out_dtypes_arithmetic_scalar,
        'input': [numpy.array([1, 3, 3, 4])],
        'scalar_value': [1, 3, 4],
        'is_scalar_rhs': [False, True],
        'skip_backward_test': [True],
        'skip_double_backward_test': [True],
    })
    # Special float values
    + chainer.testing.product({
        'in_dtypes,scalar_type,out_dtype': (
            _in_out_dtypes_float_arithmetic_scalar),
        # TODO(imanishi): Add test for NaN.
        'input': [numpy.array([0, float('inf'), -float('inf')])],
        'scalar_value': [-1, 0, 1, float('inf'), -float('inf')],
        'is_scalar_rhs': [False],
        'skip_backward_test': [True],
        'skip_double_backward_test': [True],
    })
))
class TestMaximumScalar(MathScalarTestBase, op_utils.NumpyOpTest):

    def func_scalar(self, xp, a, scalar):
        if self.is_scalar_rhs:
            return xp.maximum(a, scalar)
        else:
            return xp.maximum(scalar, a)


def _create_dummy_array_for_dot(xp, shape, dtype):
    x = numpy.arange(numpy.prod(shape)).reshape(shape)
    if dtype == 'bool_':
        x = numpy.asarray(x % 2 == 0)
    else:
        x = x.astype(dtype)
    return xp.array(x)


# An association list that associates a dtype to the type which ChainerX's
# real-valued functions should return.
_in_out_float_dtypes_math_functions = [
    # Float.
    (('float16',), 'float16'),
    (('float32',), 'float32'),
    (('float64',), 'float64'),
]


_in_out_dtypes_math_functions = _in_out_float_dtypes_math_functions + [
    # Signed int.
    (('int8',), 'float32'),
    (('int16',), 'float32'),
    (('int32',), 'float32'),
    (('int64',), 'float32'),
    # Unsigned int.
    (('uint8',), 'float32'),
    # Bool.
    (('bool_',), 'float32'),
]


@op_utils.op_test(['native:0', 'cuda:0'])
@chainer.testing.parameterize(*(
    # Special shapes
    chainer.testing.product({
        'shape': [(), (1,), (1, 1, 1), (2, 3)],
        'in_dtypes,out_dtype': _in_out_dtypes_math_functions,
        'input': [0, 2, -2],
    })
    # Special shapes (array.size = 0)
    + chainer.testing.product({
        'shape': [(0), (2, 0, 3)],
        'in_dtypes,out_dtype': _in_out_dtypes_math_functions,
        'input': [0, 2, -2],
        'check_numpy_strides_compliance': [False],
    })
    # Special values
    + chainer.testing.product({
        'shape': [(2, 3)],
        'in_dtypes,out_dtype': _in_out_float_dtypes_math_functions,
        'input': [float('inf'), -float('inf'), float('nan')],
        'skip_backward_test': [True],
        'skip_double_backward_test': [True],
    })
))
class TestExp(UnaryMathTestBase, op_utils.NumpyOpTest):

    def func(self, xp, a):
        return xp.exp(a)


@op_utils.op_test(['native:0', 'cuda:0'])
@chainer.testing.parameterize(*(
    # Special shapes
    chainer.testing.product({
        'shape': [(), (1,), (1, 1, 1), (2, 3)],
        'in_dtypes,out_dtype': _in_out_dtypes_math_functions,
        'input': [1, 3],
    })
    # Special shapes (array.size = 0)
    + chainer.testing.product({
        'shape': [(0,), (2, 0, 3)],
        'in_dtypes,out_dtype': _in_out_dtypes_math_functions,
        'input': [1, 3],
        'check_numpy_strides_compliance': [False],
    })
    # Special values
    + chainer.testing.product({
        'shape': [(2, 3)],
        'in_dtypes,out_dtype': _in_out_float_dtypes_math_functions,
        'input': [float('inf'), -float('inf'), float('nan'), -1, 0],
        'skip_backward_test': [True],
        'skip_double_backward_test': [True],
    })
))
class TestLog(UnaryMathTestBase, op_utils.NumpyOpTest):

    def func(self, xp, a):
        return xp.log(a)


_logsumexp_params = [
    ((2,), 0),
    ((2,), -1),
    ((2, 3), None),
    ((2, 3), 0),
    ((2, 3), 1),
    ((2, 3), -2),
    ((2, 3), (0, 1)),
    ((2, 3), (-2, 1)),
    ((1, 2, 3), None),
    ((1, 2, 3), (1)),
    ((1, 2, 3), (1, 0)),
    ((1, 2, 3), (0, 1, 2)),
]


_invalid_logsumexp_params = [
    # Axis out of bounds
    ((2,), 1),
    ((2,), -2),
    ((2,), (0, 1)),
    ((2, 3), (0, 1, 2)),
    # Duplicate axes
    ((2,), (0, 0)),
    ((2, 3), (0, 0)),
]


@op_utils.op_test(['native:0', 'cuda:0'])
@chainer.testing.parameterize_pytest(
    'in_dtypes,out_dtype', _in_out_dtypes_math_functions)
@chainer.testing.parameterize_pytest('shape,axis', _logsumexp_params)
@chainer.testing.parameterize_pytest('keepdims', [True, False])
class TestLogSumExp(UnaryMathTestBase, op_utils.NumpyOpTest):

    input = 'random'

    def forward_xp(self, inputs, xp):
        x, = inputs
        axis = self.axis
        keepdims = self.keepdims
        if xp is chainerx:
            return chainerx.logsumexp(x, axis=axis, keepdims=keepdims),
        x = x.astype(self.out_dtype)
        return numpy.log(numpy.exp(x).sum(axis=axis, keepdims=keepdims)),


@pytest.mark.parametrize_device(['native:0', 'cuda:0'])
@pytest.mark.parametrize('a_shape,axis', _invalid_logsumexp_params)
@pytest.mark.parametrize('keepdims', [True, False])
# TODO(hvy): Should not overflow for large numbers, add tests
def test_logsumexp_invalid(device, a_shape, axis, keepdims, dtype):
    a = array_utils.create_dummy_ndarray(chainerx, a_shape, dtype)
    with pytest.raises(chainerx.DimensionError):
        chainerx.logsumexp(a, axis=axis, keepdims=keepdims)


@op_utils.op_test(['native:0', 'cuda:0'])
@chainer.testing.parameterize_pytest('shape,axis', _logsumexp_params)
@chainer.testing.parameterize_pytest(
    'in_dtypes,out_dtype', _in_out_dtypes_math_functions)
class TestLogSoftmax(UnaryMathTestBase, op_utils.NumpyOpTest):

    input = 'random'

    def setup(self):
        super().setup()
        self.check_forward_options.update({'rtol': 3e-3, 'atol': 3e-3})
        self.check_backward_options.update({'rtol': 3e-3, 'atol': 3e-3})

    def forward_xp(self, inputs, xp):
        x, = inputs
        axis = self.axis
        if xp is chainerx:
            return chainerx.log_softmax(x, axis=axis),
        x = x.astype(self.out_dtype)
        axis = axis if axis is not None else 1
        return x - numpy.log(numpy.exp(x).sum(axis=axis, keepdims=True)),


@pytest.mark.parametrize_device(['native:0', 'cuda:0'])
@pytest.mark.parametrize('a_shape,axis', _invalid_logsumexp_params)
def test_log_softmax_invalid(device, a_shape, axis, dtype):
    a = array_utils.create_dummy_ndarray(chainerx, a_shape, dtype)
    with pytest.raises(chainerx.DimensionError):
        return chainerx.log_softmax(a, axis=axis)


@op_utils.op_test(['native:0', 'cuda:0'])
@pytest.mark.parametrize('input', [
    numpy.asarray(0.), numpy.asarray(-1.), numpy.asarray(1.), numpy.asarray(
        10.), numpy.asarray(float('inf')), numpy.asarray(float('nan')),
    numpy.full((), 2.), numpy.full((0,), 2.), numpy.full((2, 3), 2.)
])
@pytest.mark.parametrize('contiguous', [None, 'C'])
class TestSigmoid(op_utils.NumpyOpTest):

    def setup(self, input, contiguous, float_dtype):
        self.input = input
        self.dtype = float_dtype
        self.contiguous = contiguous
        self.check_forward_options = {'atol': 5e-3, 'rtol': 5e-3}

        if float_dtype == 'float16':
            self.check_backward_options = {'atol': 5e-4, 'rtol': 5e-3}
            self.check_double_backward_options = {'atol': 5e-3, 'rtol': 5e-2}

    def generate_inputs(self):
        return self.input,

    def forward_xp(self, inputs, xp):
        if xp is numpy:
            return 1 / (1 + numpy.exp(-inputs[0])),
        return xp.sigmoid(inputs[0]),


@op_utils.op_test(['native:0', 'cuda:0'])
@chainer.testing.parameterize(*(
    # Special shapes
    chainer.testing.product({
        'shape': [(), (0,), (1,), (2, 0, 3), (1, 1, 1), (2, 3)],
        'in_dtypes,out_dtype': _in_out_float_dtypes_math_functions,
        'input': [-2, 0, 2],
        'contiguous': [None, 'C'],
    })
    # Special values
    + chainer.testing.product({
        'shape': [(2, 3)],
        'in_dtypes,out_dtype': _in_out_float_dtypes_math_functions,
        'input': [float('inf'), -float('inf'), float('nan')],
        'skip_backward_test': [True],
        'skip_double_backward_test': [True],
    })
))
class TestSquare(UnaryMathTestBase, op_utils.NumpyOpTest):

    def func(self, xp, a):
        return xp.square(a)


@op_utils.op_test(['native:0', 'cuda:0'])
@chainer.testing.parameterize(*(
    # Special shapes
    chainer.testing.product({
        'shape': [(), (1,), (1, 1, 1), (2, 3)],
        'in_dtypes,out_dtype': _in_out_dtypes_math_functions,
        'input': [1, 3],
    })
    # Special shapes (array.size = 0)
    + chainer.testing.product({
        'shape': [(0,), (2, 0, 3)],
        'in_dtypes,out_dtype': _in_out_dtypes_math_functions,
        'input': [1, 3],
        'check_numpy_strides_compliance': [False],
    })
    # Special values
    + chainer.testing.product({
        'shape': [(2, 3)],
        'in_dtypes,out_dtype': _in_out_float_dtypes_math_functions,
        'input': [float('inf'), -float('inf'), float('nan'), -1, 0],
        'skip_backward_test': [True],
        'skip_double_backward_test': [True],
    })
))
class TestSqrt(UnaryMathTestBase, op_utils.NumpyOpTest):

    def func(self, xp, a):
        return xp.sqrt(a)


@op_utils.op_test(['native:0', 'cuda:0'])
@chainer.testing.parameterize(*(
    # Special shapes
    chainer.testing.product({
        'shape': [(), (0,), (1,), (2, 0, 3), (1, 1, 1), (2, 3)],
        'in_dtypes,out_dtype': _in_out_dtypes_math_functions,
        'input': [-2, 0, 2],
        'contiguous': [None, 'C'],
    })
    # Special values
    + chainer.testing.product({
        'shape': [(2, 3)],
        'in_dtypes,out_dtype': _in_out_float_dtypes_math_functions,
        'input': [float('inf'), -float('inf'), float('nan')],
        'skip_backward_test': [True],
        'skip_double_backward_test': [True],
    })
))
class TestTanh(UnaryMathTestBase, op_utils.NumpyOpTest):

    def func(self, xp, a):
        return xp.tanh(a)


@op_utils.op_test(['native:0', 'cuda:0'])
@chainer.testing.parameterize(*(
    # Special shapes
    chainer.testing.product({
        'shape': [(), (0,), (1,), (2, 0, 3), (1, 1, 1), (2, 3)],
        'in_dtypes,out_dtype': _in_out_dtypes_math_functions,
        'input': [-2, 0, 2],
        'contiguous': [None, 'C'],
    })
    # Special values
    + chainer.testing.product({
        'shape': [(2, 3)],
        'in_dtypes,out_dtype': _in_out_float_dtypes_math_functions,
        'input': [1.57, 2, 3.14, float('inf'), -float('inf'), float('nan')],
        'skip_backward_test': [True],
        'skip_double_backward_test': [True],
    })
))
class TestSin(UnaryMathTestBase, op_utils.NumpyOpTest):

    def func(self, xp, a):
        return xp.sin(a)


@op_utils.op_test(['native:0', 'cuda:0'])
@chainer.testing.parameterize(*(
    # Special shapes
    chainer.testing.product({
        'shape': [(), (0,), (1,), (2, 0, 3), (1, 1, 1), (2, 3)],
        'in_dtypes,out_dtype': _in_out_dtypes_math_functions,
        'input': [-2, 0, 2],
        'contiguous': [None, 'C'],
    })
    # Special values
    + chainer.testing.product({
        'shape': [(2, 3)],
        'in_dtypes,out_dtype': _in_out_float_dtypes_math_functions,
        'input': [1.57, 2, 3.14, float('inf'), -float('inf'), float('nan')],
        'skip_backward_test': [True],
        'skip_double_backward_test': [True],
    })
))
class TestCos(UnaryMathTestBase, op_utils.NumpyOpTest):

    def func(self, xp, a):
        return xp.cos(a)


@op_utils.op_test(['native:0', 'cuda:0'])
@chainer.testing.parameterize(*(
    # Special shapes
    chainer.testing.product({
        'shape': [(), (0,), (1,), (2, 0, 3), (1, 1, 1), (2, 3)],
        'in_dtypes,out_dtype': _in_out_dtypes_math_functions,
        'input': [-2, 0, 2],
        'contiguous': [None, 'C'],
    })
    # Special values
    + chainer.testing.product({
        'shape': [(2, 3)],
        'in_dtypes,out_dtype': _in_out_float_dtypes_math_functions,
        'input': [1.57, 2, 3.14, float('inf'), -float('inf'), float('nan')],
        'skip_backward_test': [True],
        'skip_double_backward_test': [True],
    })
))
class TestTan(UnaryMathTestBase, op_utils.NumpyOpTest):

    def func(self, xp, a):
        return xp.tan(a)


@op_utils.op_test(['native:0', 'cuda:0'])
@chainer.testing.parameterize(*(
    # Special shapes
    chainer.testing.product({
        'shape': [(), (0,), (1,), (2, 0, 3), (1, 1, 1), (2, 3)],
        'in_dtypes,out_dtype': _in_out_dtypes_math_functions,
        'input': [-0.75, 0, 0.75],
        'contiguous': [None, 'C'],
    })
    # Special values
    + chainer.testing.product({
        'shape': [(2, 3)],
        'in_dtypes,out_dtype': _in_out_float_dtypes_math_functions,
        'input': [1, -1, float('inf'), -float('inf'), float('nan')],
        'skip_backward_test': [True],
        'skip_double_backward_test': [True],
    })
))
class TestArcsin(UnaryMathTestBase, op_utils.NumpyOpTest):

    def func(self, xp, a):
        return xp.arcsin(a)


@op_utils.op_test(['native:0', 'cuda:0'])
@chainer.testing.parameterize(*(
    # Special shapes
    chainer.testing.product({
        'shape': [(), (0,), (1,), (2, 0, 3), (1, 1, 1), (2, 3)],
        'in_dtypes,out_dtype': _in_out_dtypes_math_functions,
        'input': [-0.75, 0, 0.75],
        'contiguous': [None, 'C'],
    })
    # Special values
    + chainer.testing.product({
        'shape': [(2, 3)],
        'in_dtypes,out_dtype': _in_out_float_dtypes_math_functions,
        'input': [1, -1, float('inf'), -float('inf'), float('nan')],
        'skip_backward_test': [True],
        'skip_double_backward_test': [True],
    })
))
class TestArccos(UnaryMathTestBase, op_utils.NumpyOpTest):

    def func(self, xp, a):
        return xp.arccos(a)


@op_utils.op_test(['native:0', 'cuda:0'])
@chainer.testing.parameterize(*(
    # Special shapes
    chainer.testing.product({
        'shape': [(), (0,), (1,), (2, 0, 3), (1, 1, 1), (2, 3)],
        'in_dtypes,out_dtype': _in_out_dtypes_math_functions,
        'input': [-2, 0, 2],
        'contiguous': [None, 'C'],
    })
    # Special values
    + chainer.testing.product({
        'shape': [(2, 3)],
        'in_dtypes,out_dtype': _in_out_float_dtypes_math_functions,
        'input': [1.57, 2, 3.14, float('inf'), -float('inf'), float('nan')],
        'skip_backward_test': [True],
        'skip_double_backward_test': [True],
    })
))
class TestArctan(UnaryMathTestBase, op_utils.NumpyOpTest):

    def func(self, xp, a):
        return xp.arctan(a)


@chainerx.testing.numpy_chainerx_array_equal()
@pytest.mark.parametrize_device(['native:0', 'cuda:0'])
@pytest.mark.parametrize('input', [
    numpy.asarray(0), numpy.asarray(-1), numpy.asarray(
        10), numpy.asarray(float('inf')), numpy.asarray(-float('inf')),
    numpy.asarray(float('nan')), numpy.full(
        (), 2), numpy.full((0,), 2), numpy.full((2, 3), 2)
])
def test_isnan(xp, device, input, dtype):
    a = xp.array(input.astype(dtype))
    return xp.isnan(a)


@chainerx.testing.numpy_chainerx_array_equal()
@pytest.mark.parametrize_device(['native:0', 'cuda:0'])
@pytest.mark.parametrize('input', [
    numpy.asarray(0), numpy.asarray(-1), numpy.asarray(
        10), numpy.asarray(float('inf')), numpy.asarray(-float('inf')),
    numpy.asarray(float('nan')), numpy.full(
        (), 2), numpy.full((0,), 2), numpy.full((2, 3), 2)
])
def test_isinf(xp, device, input, dtype):
    a = xp.array(input.astype(dtype))
    return xp.isinf(a)


def test_max_amax():
    assert chainerx.amax is chainerx.max


_max_params = [
    # --- single axis
    # input, axis
    (numpy.asarray(0), None),
    (numpy.asarray(-1), None),
    (numpy.asarray(float('inf')), None),
    (numpy.asarray(float('nan')), None),
    (numpy.asarray(-float('inf')), None),
    (numpy.asarray([4, 1, 4, 1]), None),
    (numpy.asarray([4, 1, 4, 1]), 0),
    (numpy.asarray([[4, 4, 1, 1], [4, 1, 4, 1]]), 0),
    (numpy.asarray([[4, 4, 1, 1], [4, 1, 4, 1]]).T, 1),
    (numpy.asarray([-0.0, +0.0, +0.0, -0.0]), None),
    (numpy.asarray([[True, True, False, False],
                    [True, False, True, False]]), 0),
    (numpy.ones((2, 3)), 1),
    (numpy.ones((2, 3)), -2),
    # --- multiple axes
    # input, axis
    (numpy.asarray([[1, 4, 3, 1], [4, 6, 3, 2], [2, 3, 6, 1]]), (0, 1)),
    (numpy.asarray([[1, 4, 3, 1], [4, 6, 3, 2], [2, 3, 6, 1]]), (-2, -1)),
]


@op_utils.op_test(['native:0', 'cuda:0'])
@chainer.testing.parameterize(*(
    chainer.testing.product({
        'shape,axis': [
            ((), None),
            ((4,), None),
            ((4,), 0),
            ((4, 2), None),
            ((4, 2), 0),
            ((4, 2), 1),
            ((4, 2), -2),
            ((4, 3), (0, 1)),
            ((4, 3), (-2, -1)),
        ],
        'in_dtypes,out_dtype': (
            _make_same_in_out_dtypes(1, chainerx.testing.all_dtypes)),
        'is_module': [True, False],
    }) +
    chainer.testing.product({
        'array,axis': _max_params,
        'in_dtypes,out_dtype': (
            _make_same_in_out_dtypes(1, chainerx.testing.all_dtypes)),
        'is_module': [True, False],
        'skip_backward_test': [True],
        'skip_double_backward_test': [True],
    })
))
class TestMax(UnaryMathTestBase, op_utils.NumpyOpTest):

    def generate_inputs(self):
        in_dtype, = self.in_dtypes
        if hasattr(self, 'array'):
            return self.array.astype(in_dtype),
        return array_utils.uniform(self.shape, in_dtype),

    def func(self, xp, a):
        if self.is_module:
            return xp.max(a, self.axis)
        else:
            return a.max(self.axis)


@pytest.mark.parametrize_device(['native:0', 'cuda:0'])
@pytest.mark.parametrize('array,axis', [
    (numpy.ones((2, 3)), 2),
    (numpy.ones((2, 3)), -3),
    (numpy.asarray([[1, 4, 3, 1], [4, 6, 3, 2], [2, 3, 6, 1]]), (1, 1)),
    (numpy.asarray([[1, 4, 3, 1], [4, 6, 3, 2], [2, 3, 6, 1]]), (-3, 1)),
    (numpy.asarray([[1, 4, 3, 1], [4, 6, 3, 2], [2, 3, 6, 1]]), (1, 2)),
])
<<<<<<< HEAD
@pytest.mark.parametrize_device(['native:0', 'cuda:0'])
# TODO(niboshi): Remove strides_check=False
def test_max(is_module, xp, device, input, axis, dtype):
    try:
        a_np = input.astype(dtype)
    except (ValueError, OverflowError):
        return xp.zeros(())  # invalid combination of data and dtype

    a = xp.array(a_np)
    if is_module:
        return xp.max(a, axis)
    else:
        return a.max(axis)


@op_utils.op_test(['native:0', 'cuda:0'])
@chainer.testing.parameterize(*(
    chainer.testing.product([
        chainer.testing.from_pytest_parameterize(
            'x1_shape,x2_shape', [
                ((3, 2), (3, 2)),
                ((), ()),
                ((3, 2), (3, 1)),
                ((2,), (3, 2)),
            ]),
        chainer.testing.from_pytest_parameterize(
            'in_dtypes,out_dtype', _in_out_dtypes_arithmetic)
    ])
    # Special values
    + chainer.testing.product({
        'shape': [(2, 3)],
        'in_dtypes,out_dtype': (
            _make_same_in_out_dtypes(2, chainerx.testing.float_dtypes)),
        'input_lhs': ['random', float('inf'), -float('inf'), float('nan')],
        'input_rhs': ['random', float('inf'), -float('inf'), float('nan')],
        'is_module': [False],
        'skip_backward_test': [True],
        'skip_double_backward_test': [True],
    })
))
class TestMinimum(BinaryMathTestBase, op_utils.ChainerOpTest):

    def generate_inputs(self):
        x1_dtype, x2_dtype = self.in_dtypes
        x1_shape = self.x1_shape
        x2_shape = self.x2_shape
        x1 = array_utils.uniform(x1_shape, x1_dtype)
        x2 = array_utils.uniform(x2_shape, x2_dtype)
        return x1, x2

    def func(self, xp, x1, x2):
        return xp.minimum(x1, x2)


@pytest.mark.parametrize_device(['native:0', 'cuda:0'])
@pytest.mark.parametrize('dtypes', _in_out_dtypes_arithmetic_invalid)
def test_minimum_invalid_dtypes(device, dtypes):
    (in_dtype1, in_dtype2), _ = dtypes
    shape = (3, 2)
    a = chainerx.array(array_utils.uniform(shape, in_dtype1))
    b = chainerx.array(array_utils.uniform(shape, in_dtype2))
    with pytest.raises(chainerx.DtypeError):
        chainerx.minimum(a, b)
=======
@pytest.mark.parametrize('dtype', chainerx.testing.all_dtypes)
@pytest.mark.parametrize('is_module', [True, False])
def test_max_invalid_shapes_and_axis(device, array, axis, dtype, is_module):
    a = chainerx.array(array).astype(dtype)
    with pytest.raises(chainerx.DimensionError):
        if is_module:
            chainerx.max(a, axis)
        else:
            a.max(axis)
>>>>>>> 63af9de3
<|MERGE_RESOLUTION|>--- conflicted
+++ resolved
@@ -1997,20 +1997,15 @@
     (numpy.asarray([[1, 4, 3, 1], [4, 6, 3, 2], [2, 3, 6, 1]]), (-3, 1)),
     (numpy.asarray([[1, 4, 3, 1], [4, 6, 3, 2], [2, 3, 6, 1]]), (1, 2)),
 ])
-<<<<<<< HEAD
-@pytest.mark.parametrize_device(['native:0', 'cuda:0'])
-# TODO(niboshi): Remove strides_check=False
-def test_max(is_module, xp, device, input, axis, dtype):
-    try:
-        a_np = input.astype(dtype)
-    except (ValueError, OverflowError):
-        return xp.zeros(())  # invalid combination of data and dtype
-
-    a = xp.array(a_np)
-    if is_module:
-        return xp.max(a, axis)
-    else:
-        return a.max(axis)
+@pytest.mark.parametrize('dtype', chainerx.testing.all_dtypes)
+@pytest.mark.parametrize('is_module', [True, False])
+def test_max_invalid_shapes_and_axis(device, array, axis, dtype, is_module):
+    a = chainerx.array(array).astype(dtype)
+    with pytest.raises(chainerx.DimensionError):
+        if is_module:
+            chainerx.max(a, axis)
+        else:
+            a.max(axis)
 
 
 @op_utils.op_test(['native:0', 'cuda:0'])
@@ -2060,15 +2055,4 @@
     a = chainerx.array(array_utils.uniform(shape, in_dtype1))
     b = chainerx.array(array_utils.uniform(shape, in_dtype2))
     with pytest.raises(chainerx.DtypeError):
-        chainerx.minimum(a, b)
-=======
-@pytest.mark.parametrize('dtype', chainerx.testing.all_dtypes)
-@pytest.mark.parametrize('is_module', [True, False])
-def test_max_invalid_shapes_and_axis(device, array, axis, dtype, is_module):
-    a = chainerx.array(array).astype(dtype)
-    with pytest.raises(chainerx.DimensionError):
-        if is_module:
-            chainerx.max(a, axis)
-        else:
-            a.max(axis)
->>>>>>> 63af9de3
+        chainerx.minimum(a, b)