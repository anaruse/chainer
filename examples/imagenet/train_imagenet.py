#!/usr/bin/env python
"""Example code of learning a large scale convnet from ILSVRC2012 dataset.

Prerequisite: To run this example, crop the center of ILSVRC2012 training and
validation images and scale them to 256x256, and make two lists of space-
separated CSV whose first column is full path to image and second column is
zero-origin label (this format is same as that used by Caffe's ImageDataLayer).

"""
import argparse
import random

import numpy as np

import chainer
from chainer import datasets
from chainer import optimizers
from chainer import serializers
from chainer.trainer import extensions
from chainer.utils import crop

import alex
import googlenet
import googlenetbn
import nin

<<<<<<< HEAD
=======
parser = argparse.ArgumentParser(
    description='Learning convnet from ILSVRC2012 dataset')
parser.add_argument('train', help='Path to training image-label list file')
parser.add_argument('val', help='Path to validation image-label list file')
parser.add_argument('--mean', '-m', default='mean.npy',
                    help='Path to the mean file (computed by compute_mean.py)')
parser.add_argument('--arch', '-a', default='nin',
                    help='Convnet architecture \
                    (nin, alex, alexbn, googlenet, googlenetbn)')
parser.add_argument('--batchsize', '-B', type=int, default=32,
                    help='Learning minibatch size')
parser.add_argument('--val_batchsize', '-b', type=int, default=250,
                    help='Validation minibatch size')
parser.add_argument('--epoch', '-E', default=10, type=int,
                    help='Number of epochs to learn')
parser.add_argument('--gpu', '-g', default=-1, type=int,
                    help='GPU ID (negative value indicates CPU)')
parser.add_argument('--loaderjob', '-j', default=20, type=int,
                    help='Number of parallel data loading processes')
parser.add_argument('--root', '-r', default='.',
                    help='Root directory path of image files')
parser.add_argument('--out', '-o', default='model',
                    help='Path to save model on each validation')
parser.add_argument('--outstate', '-s', default='state',
                    help='Path to save optimizer state on each validation')
parser.add_argument('--initmodel', default='',
                    help='Initialize the model from given file')
parser.add_argument('--resume', default='',
                    help='Resume the optimization from snapshot')
parser.add_argument('--test', dest='test', action='store_true')
parser.set_defaults(test=False)
args = parser.parse_args()
if args.gpu >= 0:
    cuda.check_cuda_available()
xp = cuda.cupy if args.gpu >= 0 else np
>>>>>>> ccdb9687

class PreprocessedImageListDataset(datasets.ImageListDataset):

<<<<<<< HEAD
    def __init__(self, path, meanpath, cropsize, root='.', test=False):
        super(PreprocessedImageListDataset, self).__init__(path, root=root)
        self._mean = self.compute_mean_with_cache(meanpath)
        self._cropsize = cropsize, cropsize
        self._test = test

    def __getitem__(self, i):
        image, label = super(PreprocessedImageListDataset, self).__getitem__(i)
        image -= self._mean
        if self._test:
            image = crop.crop_center(image, self._cropsize)
=======
if args.test:
    denominator = 1
else:
    denominator = 100000


def load_image_list(path, root):
    tuples = []
    for line in open(path):
        pair = line.strip().split()
        tuples.append((os.path.join(root, pair[0]), np.int32(pair[1])))
    return tuples

# Prepare dataset
train_list = load_image_list(args.train, args.root)
val_list = load_image_list(args.val, args.root)
mean_image = pickle.load(open(args.mean, 'rb'))

# Prepare model
if args.arch == 'nin':
    import nin
    model = nin.NIN()
elif args.arch == 'alex':
    import alex
    model = alex.Alex()
elif args.arch == 'alexbn':
    import alexbn
    model = alexbn.AlexBN()
elif args.arch == 'googlenet':
    import googlenet
    model = googlenet.GoogLeNet()
elif args.arch == 'googlenetbn':
    import googlenetbn
    model = googlenetbn.GoogLeNetBN()
else:
    raise ValueError('Invalid architecture name')

if args.gpu >= 0:
    cuda.get_device(args.gpu).use()
    model.to_gpu()

# Setup optimizer
optimizer = optimizers.MomentumSGD(lr=0.01, momentum=0.9)
optimizer.setup(model)

# Init/Resume
if args.initmodel:
    print('Load model from', args.initmodel)
    serializers.load_npz(args.initmodel, model)
if args.resume:
    print('Load optimizer state from', args.resume)
    serializers.load_npz(args.resume, optimizer)


# ------------------------------------------------------------------------------
# This example consists of three threads: data feeder, logger and trainer.
# These communicate with each other via Queue.
data_q = queue.Queue(maxsize=1)
res_q = queue.Queue()

cropwidth = 256 - model.insize


def read_image(path, center=False, flip=False):
    # Data loading routine
    image = np.asarray(Image.open(path)).transpose(2, 0, 1)
    if center:
        top = left = cropwidth / 2
    else:
        top = random.randint(0, cropwidth - 1)
        left = random.randint(0, cropwidth - 1)
    bottom = model.insize + top
    right = model.insize + left

    image = image[:, top:bottom, left:right].astype(np.float32)
    image -= mean_image[:, top:bottom, left:right]
    image /= 255
    if flip and random.randint(0, 1) == 0:
        return image[:, :, ::-1]
    else:
        return image


def feed_data():
    # Data feeder
    i = 0
    count = 0

    x_batch = np.ndarray(
        (args.batchsize, 3, model.insize, model.insize), dtype=np.float32)
    y_batch = np.ndarray((args.batchsize,), dtype=np.int32)
    val_x_batch = np.ndarray(
        (args.val_batchsize, 3, model.insize, model.insize), dtype=np.float32)
    val_y_batch = np.ndarray((args.val_batchsize,), dtype=np.int32)

    batch_pool = [None] * args.batchsize
    val_batch_pool = [None] * args.val_batchsize
    pool = multiprocessing.Pool(args.loaderjob)
    data_q.put('train')
    for epoch in six.moves.range(1, 1 + args.epoch):
        print('epoch', epoch, file=sys.stderr)
        print('learning rate', optimizer.lr, file=sys.stderr)
        perm = np.random.permutation(len(train_list))
        for idx in perm:
            path, label = train_list[idx]
            batch_pool[i] = pool.apply_async(read_image, (path, False, True))
            y_batch[i] = label
            i += 1

            if i == args.batchsize:
                for j, x in enumerate(batch_pool):
                    x_batch[j] = x.get()
                data_q.put((x_batch.copy(), y_batch.copy()))
                i = 0

            count += 1
            if count % denominator == 0:
                data_q.put('val')
                j = 0
                for path, label in val_list:
                    val_batch_pool[j] = pool.apply_async(
                        read_image, (path, True, False))
                    val_y_batch[j] = label
                    j += 1

                    if j == args.val_batchsize:
                        for k, x in enumerate(val_batch_pool):
                            val_x_batch[k] = x.get()
                        data_q.put((val_x_batch.copy(), val_y_batch.copy()))
                        j = 0
                data_q.put('train')

        optimizer.lr *= 0.97
    pool.close()
    pool.join()
    data_q.put('end')


def log_result():
    # Logger
    train_count = 0
    train_cur_loss = 0
    train_cur_accuracy = 0
    begin_at = time.time()
    val_begin_at = None
    while True:
        result = res_q.get()
        if result == 'end':
            print(file=sys.stderr)
            break
        elif result == 'train':
            print(file=sys.stderr)
            train = True
            if val_begin_at is not None:
                begin_at += time.time() - val_begin_at
                val_begin_at = None
            continue
        elif result == 'val':
            print(file=sys.stderr)
            train = False
            val_count = val_loss = val_accuracy = 0
            val_begin_at = time.time()
            continue

        loss, accuracy = result
        if train:
            train_count += 1
            duration = time.time() - begin_at
            throughput = train_count * args.batchsize / duration
            sys.stderr.write(
                '\rtrain {} updates ({} samples) time: {} ({} images/sec)'
                .format(train_count, train_count * args.batchsize,
                        datetime.timedelta(seconds=duration), throughput))

            train_cur_loss += loss
            train_cur_accuracy += accuracy
            if train_count % 1000 == 0:
                mean_loss = train_cur_loss / 1000
                mean_error = 1 - train_cur_accuracy / 1000
                print(file=sys.stderr)
                print(json.dumps({'type': 'train', 'iteration': train_count,
                                  'error': mean_error, 'loss': mean_loss}))
                sys.stdout.flush()
                train_cur_loss = 0
                train_cur_accuracy = 0
        else:
            val_count += args.val_batchsize
            duration = time.time() - val_begin_at
            throughput = val_count / duration
            sys.stderr.write(
                '\rval   {} batches ({} samples) time: {} ({} images/sec)'
                .format(val_count / args.val_batchsize, val_count,
                        datetime.timedelta(seconds=duration), throughput))

            val_loss += loss
            val_accuracy += accuracy
            if val_count == 50000:
                mean_loss = val_loss * args.val_batchsize / 50000
                mean_error = 1 - val_accuracy * args.val_batchsize / 50000
                print(file=sys.stderr)
                print(json.dumps({'type': 'val', 'iteration': train_count,
                                  'error': mean_error, 'loss': mean_loss}))
                sys.stdout.flush()


def train_loop():
    # Trainer
    graph_generated = False
    while True:
        while data_q.empty():
            time.sleep(0.1)
        inp = data_q.get()
        if inp == 'end':  # quit
            res_q.put('end')
            break
        elif inp == 'train':  # restart training
            res_q.put('train')
            model.train = True
            continue
        elif inp == 'val':  # start validation
            res_q.put('val')
            serializers.save_npz(args.out, model)
            serializers.save_npz(args.outstate, optimizer)
            model.train = False
            continue

        volatile = 'off' if model.train else 'on'
        x = chainer.Variable(xp.asarray(inp[0]), volatile=volatile)
        t = chainer.Variable(xp.asarray(inp[1]), volatile=volatile)

        if model.train:
            optimizer.update(model, x, t)
            if not graph_generated:
                with open('graph.dot', 'w') as o:
                    o.write(computational_graph.build_computational_graph(
                        (model.loss,)).dump())
                print('generated graph', file=sys.stderr)
                graph_generated = True
>>>>>>> ccdb9687
        else:
            image = crop.crop_random(image, self._cropsize)
        image /= 255
        if not self._test:
            image = image[:, :, ::random.choice((-1, 1))]
        return image, label


def main():
    arch_map = {
        'alex': alex.Alex,
        'googlenet': googlenet.GoogLeNet,
        'googlenetbn': googlenetbn.GoogLeNetBN,
        'nin': nin.NIN,
    }
    parser = argparse.ArgumentParser(
        description='Learning convnet from ILSVRC2012 dataset')
    parser.add_argument('train', help='Path to training image-label list file')
    parser.add_argument('val', help='Path to validation image-label list file')
    parser.add_argument('--arch', '-a', default='nin', choices=arch_map.keys(),
                        help='Convnet architecture')
    parser.add_argument('--batchsize', '-B', type=int, default=32,
                        help='Minibatch size used in training')
    parser.add_argument('--val_batchsize', '-b', type=int, default=250,
                        help='Minibatch size used in validation')
    parser.add_argument('--epoch', '-e', default=10, type=int,
                        help='Number of epochs to learn')
    parser.add_argument('--gpu', '-g', default=-1, type=int,
                        help='GPU ID (negative value indicates CPU)')
    parser.add_argument('--job', '-j', default=8, type=int,
                        help='Number of parallel data loading processes')
    parser.add_argument('--mean', '-m', default='mean.npy',
                        help='Path to the mean file')
    parser.add_argument('--out', '-o', default='result',
                        help='Directory to save output files')
    parser.add_argument('--resume', '-R',
                        help='Resume from trainer state')
    parser.add_argument('--root', '-r', default='.',
                        help='Root directory path of image files')
    args = parser.parse_args()

    # Prepare model
    model = arch_map[args.arch]()
    if args.gpu >= 0:
        model.to_gpu(args.gpu)

    # Prepare dataset
    train = datasets.MultiprocessLoader(
        PreprocessedImageListDataset(
            args.train, args.mean, model.insize, args.root), args.job)
    val = datasets.MultiprocessLoader(
        PreprocessedImageListDataset(
            args.val, args.mean, model.insize, args.root, True), args.job)

    # Prepare trainer
    trainer = chainer.Trainer(
        train, model, optimizers.MomentumSGD(lr=0.01, momentum=0.9),
        batchsize=args.batchsize, epoch=args.epoch, device=args.gpu)

    trainer.optimizer.add_hook(chainer.optimizer.WeightDecay(0.0005))
    trainer.extend(extensions.ExponentialDecay('lr', 0.97),
                   trigger=(1, 'epoch'))

    trainer.extend(extensions.ComputationalGraph(model))

    def set_test_mode(target):
        target.train = False

    trainer.extend(extensions.Evaluator(
        val, model, batchsize=args.val_batchsize, device=args.gpu,
        prepare=set_test_mode), trigger=(100000, 'iteration'))

    trainer.extend(extensions.PrintResult(trigger=(1000, 'iteration')))
    trainer.extend(extensions.Snapshot(), trigger=(1000, 'iteration'))

    if args.resume:
        serializers.load_npz(args.resume, trainer)

    trainer.run(args.out)


if __name__ == '__main__':
    main()<|MERGE_RESOLUTION|>--- conflicted
+++ resolved
@@ -24,48 +24,8 @@
 import googlenetbn
 import nin
 
-<<<<<<< HEAD
-=======
-parser = argparse.ArgumentParser(
-    description='Learning convnet from ILSVRC2012 dataset')
-parser.add_argument('train', help='Path to training image-label list file')
-parser.add_argument('val', help='Path to validation image-label list file')
-parser.add_argument('--mean', '-m', default='mean.npy',
-                    help='Path to the mean file (computed by compute_mean.py)')
-parser.add_argument('--arch', '-a', default='nin',
-                    help='Convnet architecture \
-                    (nin, alex, alexbn, googlenet, googlenetbn)')
-parser.add_argument('--batchsize', '-B', type=int, default=32,
-                    help='Learning minibatch size')
-parser.add_argument('--val_batchsize', '-b', type=int, default=250,
-                    help='Validation minibatch size')
-parser.add_argument('--epoch', '-E', default=10, type=int,
-                    help='Number of epochs to learn')
-parser.add_argument('--gpu', '-g', default=-1, type=int,
-                    help='GPU ID (negative value indicates CPU)')
-parser.add_argument('--loaderjob', '-j', default=20, type=int,
-                    help='Number of parallel data loading processes')
-parser.add_argument('--root', '-r', default='.',
-                    help='Root directory path of image files')
-parser.add_argument('--out', '-o', default='model',
-                    help='Path to save model on each validation')
-parser.add_argument('--outstate', '-s', default='state',
-                    help='Path to save optimizer state on each validation')
-parser.add_argument('--initmodel', default='',
-                    help='Initialize the model from given file')
-parser.add_argument('--resume', default='',
-                    help='Resume the optimization from snapshot')
-parser.add_argument('--test', dest='test', action='store_true')
-parser.set_defaults(test=False)
-args = parser.parse_args()
-if args.gpu >= 0:
-    cuda.check_cuda_available()
-xp = cuda.cupy if args.gpu >= 0 else np
->>>>>>> ccdb9687
-
 class PreprocessedImageListDataset(datasets.ImageListDataset):
 
-<<<<<<< HEAD
     def __init__(self, path, meanpath, cropsize, root='.', test=False):
         super(PreprocessedImageListDataset, self).__init__(path, root=root)
         self._mean = self.compute_mean_with_cache(meanpath)
@@ -77,246 +37,6 @@
         image -= self._mean
         if self._test:
             image = crop.crop_center(image, self._cropsize)
-=======
-if args.test:
-    denominator = 1
-else:
-    denominator = 100000
-
-
-def load_image_list(path, root):
-    tuples = []
-    for line in open(path):
-        pair = line.strip().split()
-        tuples.append((os.path.join(root, pair[0]), np.int32(pair[1])))
-    return tuples
-
-# Prepare dataset
-train_list = load_image_list(args.train, args.root)
-val_list = load_image_list(args.val, args.root)
-mean_image = pickle.load(open(args.mean, 'rb'))
-
-# Prepare model
-if args.arch == 'nin':
-    import nin
-    model = nin.NIN()
-elif args.arch == 'alex':
-    import alex
-    model = alex.Alex()
-elif args.arch == 'alexbn':
-    import alexbn
-    model = alexbn.AlexBN()
-elif args.arch == 'googlenet':
-    import googlenet
-    model = googlenet.GoogLeNet()
-elif args.arch == 'googlenetbn':
-    import googlenetbn
-    model = googlenetbn.GoogLeNetBN()
-else:
-    raise ValueError('Invalid architecture name')
-
-if args.gpu >= 0:
-    cuda.get_device(args.gpu).use()
-    model.to_gpu()
-
-# Setup optimizer
-optimizer = optimizers.MomentumSGD(lr=0.01, momentum=0.9)
-optimizer.setup(model)
-
-# Init/Resume
-if args.initmodel:
-    print('Load model from', args.initmodel)
-    serializers.load_npz(args.initmodel, model)
-if args.resume:
-    print('Load optimizer state from', args.resume)
-    serializers.load_npz(args.resume, optimizer)
-
-
-# ------------------------------------------------------------------------------
-# This example consists of three threads: data feeder, logger and trainer.
-# These communicate with each other via Queue.
-data_q = queue.Queue(maxsize=1)
-res_q = queue.Queue()
-
-cropwidth = 256 - model.insize
-
-
-def read_image(path, center=False, flip=False):
-    # Data loading routine
-    image = np.asarray(Image.open(path)).transpose(2, 0, 1)
-    if center:
-        top = left = cropwidth / 2
-    else:
-        top = random.randint(0, cropwidth - 1)
-        left = random.randint(0, cropwidth - 1)
-    bottom = model.insize + top
-    right = model.insize + left
-
-    image = image[:, top:bottom, left:right].astype(np.float32)
-    image -= mean_image[:, top:bottom, left:right]
-    image /= 255
-    if flip and random.randint(0, 1) == 0:
-        return image[:, :, ::-1]
-    else:
-        return image
-
-
-def feed_data():
-    # Data feeder
-    i = 0
-    count = 0
-
-    x_batch = np.ndarray(
-        (args.batchsize, 3, model.insize, model.insize), dtype=np.float32)
-    y_batch = np.ndarray((args.batchsize,), dtype=np.int32)
-    val_x_batch = np.ndarray(
-        (args.val_batchsize, 3, model.insize, model.insize), dtype=np.float32)
-    val_y_batch = np.ndarray((args.val_batchsize,), dtype=np.int32)
-
-    batch_pool = [None] * args.batchsize
-    val_batch_pool = [None] * args.val_batchsize
-    pool = multiprocessing.Pool(args.loaderjob)
-    data_q.put('train')
-    for epoch in six.moves.range(1, 1 + args.epoch):
-        print('epoch', epoch, file=sys.stderr)
-        print('learning rate', optimizer.lr, file=sys.stderr)
-        perm = np.random.permutation(len(train_list))
-        for idx in perm:
-            path, label = train_list[idx]
-            batch_pool[i] = pool.apply_async(read_image, (path, False, True))
-            y_batch[i] = label
-            i += 1
-
-            if i == args.batchsize:
-                for j, x in enumerate(batch_pool):
-                    x_batch[j] = x.get()
-                data_q.put((x_batch.copy(), y_batch.copy()))
-                i = 0
-
-            count += 1
-            if count % denominator == 0:
-                data_q.put('val')
-                j = 0
-                for path, label in val_list:
-                    val_batch_pool[j] = pool.apply_async(
-                        read_image, (path, True, False))
-                    val_y_batch[j] = label
-                    j += 1
-
-                    if j == args.val_batchsize:
-                        for k, x in enumerate(val_batch_pool):
-                            val_x_batch[k] = x.get()
-                        data_q.put((val_x_batch.copy(), val_y_batch.copy()))
-                        j = 0
-                data_q.put('train')
-
-        optimizer.lr *= 0.97
-    pool.close()
-    pool.join()
-    data_q.put('end')
-
-
-def log_result():
-    # Logger
-    train_count = 0
-    train_cur_loss = 0
-    train_cur_accuracy = 0
-    begin_at = time.time()
-    val_begin_at = None
-    while True:
-        result = res_q.get()
-        if result == 'end':
-            print(file=sys.stderr)
-            break
-        elif result == 'train':
-            print(file=sys.stderr)
-            train = True
-            if val_begin_at is not None:
-                begin_at += time.time() - val_begin_at
-                val_begin_at = None
-            continue
-        elif result == 'val':
-            print(file=sys.stderr)
-            train = False
-            val_count = val_loss = val_accuracy = 0
-            val_begin_at = time.time()
-            continue
-
-        loss, accuracy = result
-        if train:
-            train_count += 1
-            duration = time.time() - begin_at
-            throughput = train_count * args.batchsize / duration
-            sys.stderr.write(
-                '\rtrain {} updates ({} samples) time: {} ({} images/sec)'
-                .format(train_count, train_count * args.batchsize,
-                        datetime.timedelta(seconds=duration), throughput))
-
-            train_cur_loss += loss
-            train_cur_accuracy += accuracy
-            if train_count % 1000 == 0:
-                mean_loss = train_cur_loss / 1000
-                mean_error = 1 - train_cur_accuracy / 1000
-                print(file=sys.stderr)
-                print(json.dumps({'type': 'train', 'iteration': train_count,
-                                  'error': mean_error, 'loss': mean_loss}))
-                sys.stdout.flush()
-                train_cur_loss = 0
-                train_cur_accuracy = 0
-        else:
-            val_count += args.val_batchsize
-            duration = time.time() - val_begin_at
-            throughput = val_count / duration
-            sys.stderr.write(
-                '\rval   {} batches ({} samples) time: {} ({} images/sec)'
-                .format(val_count / args.val_batchsize, val_count,
-                        datetime.timedelta(seconds=duration), throughput))
-
-            val_loss += loss
-            val_accuracy += accuracy
-            if val_count == 50000:
-                mean_loss = val_loss * args.val_batchsize / 50000
-                mean_error = 1 - val_accuracy * args.val_batchsize / 50000
-                print(file=sys.stderr)
-                print(json.dumps({'type': 'val', 'iteration': train_count,
-                                  'error': mean_error, 'loss': mean_loss}))
-                sys.stdout.flush()
-
-
-def train_loop():
-    # Trainer
-    graph_generated = False
-    while True:
-        while data_q.empty():
-            time.sleep(0.1)
-        inp = data_q.get()
-        if inp == 'end':  # quit
-            res_q.put('end')
-            break
-        elif inp == 'train':  # restart training
-            res_q.put('train')
-            model.train = True
-            continue
-        elif inp == 'val':  # start validation
-            res_q.put('val')
-            serializers.save_npz(args.out, model)
-            serializers.save_npz(args.outstate, optimizer)
-            model.train = False
-            continue
-
-        volatile = 'off' if model.train else 'on'
-        x = chainer.Variable(xp.asarray(inp[0]), volatile=volatile)
-        t = chainer.Variable(xp.asarray(inp[1]), volatile=volatile)
-
-        if model.train:
-            optimizer.update(model, x, t)
-            if not graph_generated:
-                with open('graph.dot', 'w') as o:
-                    o.write(computational_graph.build_computational_graph(
-                        (model.loss,)).dump())
-                print('generated graph', file=sys.stderr)
-                graph_generated = True
->>>>>>> ccdb9687
         else:
             image = crop.crop_random(image, self._cropsize)
         image /= 255
@@ -356,6 +76,8 @@
                         help='Resume from trainer state')
     parser.add_argument('--root', '-r', default='.',
                         help='Root directory path of image files')
+    parser.add_argument('--test', dest='test', action='store_true')
+    parser.set_defaults(test=False)
     args = parser.parse_args()
 
     # Prepare model
@@ -385,9 +107,10 @@
     def set_test_mode(target):
         target.train = False
 
+    evaluator_period = 1 if args.test else 100000
     trainer.extend(extensions.Evaluator(
         val, model, batchsize=args.val_batchsize, device=args.gpu,
-        prepare=set_test_mode), trigger=(100000, 'iteration'))
+        prepare=set_test_mode), trigger=(evaluator_period, 'iteration'))
 
     trainer.extend(extensions.PrintResult(trigger=(1000, 'iteration')))
     trainer.extend(extensions.Snapshot(), trigger=(1000, 'iteration'))
