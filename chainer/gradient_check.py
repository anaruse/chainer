--- conflicted
+++ resolved
@@ -440,11 +440,7 @@
         device = backend.get_device_from_array(*x_data)
 
         if device.xp is chainerx:
-<<<<<<< HEAD
-            if params:
-=======
-            if len(params) > 0 and not is_immutable_params:
->>>>>>> ff322e0a
+            if params and not is_immutable_params:
                 raise NotImplementedError(
                     'gradient_check does not support params argument for '
                     'ChainerX arrays')
