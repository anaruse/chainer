--- conflicted
+++ resolved
@@ -70,11 +70,9 @@
         n_prefetch (int): Number of prefetch batches.
         shared_mem (int): The size of using shared memory per data.
             If ``None``, size is adjusted automatically.
-<<<<<<< HEAD
         dataset_timeout (float): :class:`multiprocessing.TimeoutError` will be
             raised after this time in seconds elapsed in each dataset
             realization. ``None`` to disable the error.
-=======
         order_sampler (callable): A callable that generates the order
             of the indices to sample in the next epoch when a epoch finishes.
             This function should take two arguements: the current order
@@ -82,7 +80,6 @@
             This should return the next order. The size of the order
             should remain constant.
             This option cannot be used when ``shuffle`` is not ``None``.
->>>>>>> 860c5308
 
     """
 
@@ -91,15 +88,9 @@
     _prefetch_loop = None
     _comm = None
 
-<<<<<<< HEAD
-    def __init__(self, dataset, batch_size, repeat=True, shuffle=True,
-                 n_processes=None, n_prefetch=1, shared_mem=None,
-                 dataset_timeout=30.0):
-=======
     def __init__(self, dataset, batch_size, repeat=True, shuffle=None,
                  n_processes=None, n_prefetch=1, shared_mem=None,
-                 order_sampler=None):
->>>>>>> 860c5308
+                 order_sampler=None, dataset_timeout=30.0):
         self.dataset = dataset
         self.batch_size = batch_size
         self.repeat = repeat
@@ -109,12 +100,6 @@
         self.shared_mem = shared_mem
         self.dataset_timeout = dataset_timeout
 
-<<<<<<< HEAD
-        self._reset()
-
-        self._comm = _Communicator(self.n_prefetch, dataset_timeout)
-        self._set_prefetch_state()
-=======
         if self.shuffle is not None:
             if order_sampler is not None:
                 raise ValueError('`shuffle` is not `None` and a custom '
@@ -129,9 +114,10 @@
                 order_sampler = ShuffleOrderSampler()
         self.order_sampler = order_sampler
 
-        self._comm = _Communicator(self.n_prefetch)
-        self.reset()
->>>>>>> 860c5308
+        self._reset()
+
+        self._comm = _Communicator(self.n_prefetch, dataset_timeout)
+        self._set_prefetch_state()
 
         self._prefetch_loop = _PrefetchLoop(
             self.dataset, self.batch_size, self.repeat,
@@ -252,10 +238,6 @@
         else:
             self._order = None
 
-<<<<<<< HEAD
-=======
-        self._set_prefetch_state()
-
     @property
     def _epoch_size(self):
         if self._order is None:
@@ -263,7 +245,6 @@
         else:
             return len(self._order)
 
->>>>>>> 860c5308
     def _set_prefetch_state(self):
         prefetch_state = _PrefetchState(
             current_position=self.current_position,
@@ -350,15 +331,11 @@
 
 class _PrefetchLoop(object):
 
-<<<<<<< HEAD
     _thread = None
     _pool = None
     _terminating = False
 
-    def __init__(self, dataset, batch_size, repeat, shuffle,
-=======
     def __init__(self, dataset, batch_size, repeat,
->>>>>>> 860c5308
                  n_processes, n_prefetch, mem_size, comm,
                  order_sampler,
                  _interruption_testing):
@@ -367,12 +344,8 @@
         self.repeat = repeat
         self.n_processes = n_processes
         self.mem_size = mem_size
-<<<<<<< HEAD
         self._comm = comm
-=======
-        self.comm = comm
         self.order_sampler = order_sampler
->>>>>>> 860c5308
 
         self._allocate_shared_memory()
 
