import collections
import os
import sys

import numpy
try:
    from PIL import Image
    available = True
except ImportError as e:
    available = False
    _import_error = e

import chainer
from chainer.dataset.convert import concat_examples
from chainer.dataset import download
from chainer import function
from chainer.functions.activation.relu import relu
from chainer.functions.activation.softmax import softmax
from chainer.functions.array.reshape import reshape
from chainer.functions.math.sum import sum
from chainer.functions.noise.dropout import dropout
from chainer.functions.pooling.max_pooling_2d import max_pooling_2d
from chainer.initializers import constant
from chainer.initializers import normal
from chainer import link
from chainer.links.connection.convolution_2d import Convolution2D
from chainer.links.connection.linear import Linear
from chainer.serializers import npz
from chainer.utils import argument
from chainer.utils import imgproc
from chainer.variable import Variable


class VGG16Layers(link.Chain):

    """A pre-trained CNN model with 16 layers provided by VGG team.

    During initialization, this chain model automatically downloads
    the pre-trained caffemodel, convert to another chainer model,
    stores it on your local directory, and initializes all the parameters
    with it. This model would be useful when you want to extract a semantic
    feature vector from a given image, or fine-tune the model
    on a different dataset.
    Note that this pre-trained model is released under Creative Commons
    Attribution License.

    If you want to manually convert the pre-trained caffemodel to a chainer
    model that can be specified in the constructor,
    please use ``convert_caffemodel_to_npz`` classmethod instead.

    See: K. Simonyan and A. Zisserman, `Very Deep Convolutional Networks
    for Large-Scale Image Recognition <https://arxiv.org/abs/1409.1556>`_

    Args:
        pretrained_model (str): the destination of the pre-trained
            chainer model serialized as a ``.npz`` file.
            If this argument is specified as ``auto``,
            it automatically downloads the caffemodel from the internet.
            Note that in this case the converted chainer model is stored
            on ``$CHAINER_DATASET_ROOT/pfnet/chainer/models`` directory,
            where ``$CHAINER_DATASET_ROOT`` is set as
            ``$HOME/.chainer/dataset`` unless you specify another value
            as a environment variable. The converted chainer model is
            automatically used from the second time.
            If the argument is specified as ``None``, all the parameters
            are not initialized by the pre-trained model, but the default
            initializer used in the original paper, i.e.,
            ``chainer.initializers.Normal(scale=0.01)``.

    Attributes:
<<<<<<< HEAD
        ~VGG16Layers.available_layers (list of str): The list of available
            layer names used by ``forward`` and ``extract`` methods.
=======
        available_layers (list of str): The list of available layer names
            used by ``__call__`` and ``extract`` methods.
>>>>>>> f15921bb

    """

    def __init__(self, pretrained_model='auto'):
        if pretrained_model:
            # As a sampling process is time-consuming,
            # we employ a zero initializer for faster computation.
            init = constant.Zero()
            kwargs = {'initialW': init, 'initial_bias': init}
        else:
            # employ default initializers used in the original paper
            kwargs = {
                'initialW': normal.Normal(0.01),
                'initial_bias': constant.Zero(),
            }
        super(VGG16Layers, self).__init__()

        with self.init_scope():
            self.conv1_1 = Convolution2D(3, 64, 3, 1, 1, **kwargs)
            self.conv1_2 = Convolution2D(64, 64, 3, 1, 1, **kwargs)
            self.conv2_1 = Convolution2D(64, 128, 3, 1, 1, **kwargs)
            self.conv2_2 = Convolution2D(128, 128, 3, 1, 1, **kwargs)
            self.conv3_1 = Convolution2D(128, 256, 3, 1, 1, **kwargs)
            self.conv3_2 = Convolution2D(256, 256, 3, 1, 1, **kwargs)
            self.conv3_3 = Convolution2D(256, 256, 3, 1, 1, **kwargs)
            self.conv4_1 = Convolution2D(256, 512, 3, 1, 1, **kwargs)
            self.conv4_2 = Convolution2D(512, 512, 3, 1, 1, **kwargs)
            self.conv4_3 = Convolution2D(512, 512, 3, 1, 1, **kwargs)
            self.conv5_1 = Convolution2D(512, 512, 3, 1, 1, **kwargs)
            self.conv5_2 = Convolution2D(512, 512, 3, 1, 1, **kwargs)
            self.conv5_3 = Convolution2D(512, 512, 3, 1, 1, **kwargs)
            self.fc6 = Linear(512 * 7 * 7, 4096, **kwargs)
            self.fc7 = Linear(4096, 4096, **kwargs)
            self.fc8 = Linear(4096, 1000, **kwargs)

        if pretrained_model == 'auto':
            _retrieve(
                'VGG_ILSVRC_16_layers.npz',
                'https://www.robots.ox.ac.uk/%7Evgg/software/very_deep/'
                'caffe/VGG_ILSVRC_16_layers.caffemodel',
                self)
        elif pretrained_model:
            npz.load_npz(pretrained_model, self)

    @property
    def functions(self):
        return collections.OrderedDict([
            ('conv1_1', [self.conv1_1, relu]),
            ('conv1_2', [self.conv1_2, relu]),
            ('pool1', [_max_pooling_2d]),
            ('conv2_1', [self.conv2_1, relu]),
            ('conv2_2', [self.conv2_2, relu]),
            ('pool2', [_max_pooling_2d]),
            ('conv3_1', [self.conv3_1, relu]),
            ('conv3_2', [self.conv3_2, relu]),
            ('conv3_3', [self.conv3_3, relu]),
            ('pool3', [_max_pooling_2d]),
            ('conv4_1', [self.conv4_1, relu]),
            ('conv4_2', [self.conv4_2, relu]),
            ('conv4_3', [self.conv4_3, relu]),
            ('pool4', [_max_pooling_2d]),
            ('conv5_1', [self.conv5_1, relu]),
            ('conv5_2', [self.conv5_2, relu]),
            ('conv5_3', [self.conv5_3, relu]),
            ('pool5', [_max_pooling_2d]),
            ('fc6', [self.fc6, relu, dropout]),
            ('fc7', [self.fc7, relu, dropout]),
            ('fc8', [self.fc8]),
            ('prob', [softmax]),
        ])

    @property
    def available_layers(self):
        return list(self.functions.keys())

    @classmethod
    def convert_caffemodel_to_npz(cls, path_caffemodel, path_npz):
        """Converts a pre-trained caffemodel to a chainer model.

        Args:
            path_caffemodel (str): Path of the pre-trained caffemodel.
            path_npz (str): Path of the converted chainer model.
        """

        # As CaffeFunction uses shortcut symbols,
        # we import CaffeFunction here.
        from chainer.links.caffe.caffe_function import CaffeFunction
        caffemodel = CaffeFunction(path_caffemodel)
        npz.save_npz(path_npz, caffemodel, compression=False)

    def forward(self, x, layers=None, **kwargs):
        """forward(self, x, layers=['prob'])

        Computes all the feature maps specified by ``layers``.

        .. warning::

           ``test`` argument is not supported anymore since v2.
           Instead, use ``chainer.using_config('train', train)``.
           See :func:`chainer.using_config`.

        Args:
            x (~chainer.Variable): Input variable. It should be prepared by
                ``prepare`` function.
            layers (list of str): The list of layer names you want to extract.

        Returns:
            Dictionary of ~chainer.Variable: A directory in which
            the key contains the layer name and the value contains
            the corresponding feature map variable.

        """

        if layers is None:
            layers = ['prob']

        if kwargs:
            argument.check_unexpected_kwargs(
                kwargs, test='test argument is not supported anymore. '
                'Use chainer.using_config')
            argument.assert_kwargs_empty(kwargs)

        h = x
        activations = {}
        target_layers = set(layers)
        for key, funcs in self.functions.items():
            if len(target_layers) == 0:
                break
            for func in funcs:
                h = func(h)
            if key in target_layers:
                activations[key] = h
                target_layers.remove(key)
        return activations

    def extract(self, images, layers=None, size=(224, 224), **kwargs):
        """extract(self, images, layers=['fc7'], size=(224, 224))

        Extracts all the feature maps of given images.

        The difference of directly executing ``forward`` is that
        it directly accepts images as an input and automatically
        transforms them to a proper variable. That is,
        it is also interpreted as a shortcut method that implicitly calls
        ``prepare`` and ``forward`` functions.

        Unlike ``predict`` method, this method does not override
        ``chainer.config.train`` and ``chainer.config.enable_backprop``
        configuration. If you want to extract features without updating
        model parameters, you need to manually set configuration when
        calling this method as follows:

         .. code-block:: python

             # model is an instance of VGG16Layers
             with chainer.using_config('train', False):
                 with chainer.using_config('enable_backprop', False):
                     feature = model.extract([image])

        .. warning::

           ``test`` and ``volatile`` arguments are not supported
           anymore since v2. Instead, users should configure
           training and volatile modes with ``train`` and
           ``enable_backprop``, respectively.

           Note that default behavior of this method is different
           between v1 and later versions. Specifically,
           the default values of ``test`` in v1 were ``True`` (test mode).
           But that of ``chainer.config.train`` is also ``True``
           (train mode). Therefore, users need to explicitly switch
           ``train`` to ``False`` to run the code in test mode and
           ``enable_backprop`` to ``False`` to turn off
           coputational graph construction.

           See the `upgrade guide <https://docs.chainer.org/en/stable\
           /upgrade_v2.html#training-mode-is-configured-by-a-thread-local-flag>`_.

        Args:
            images (iterable of PIL.Image or numpy.ndarray): Input images.
            layers (list of str): The list of layer names you want to extract.
            size (pair of ints): The resolution of resized images used as
                an input of CNN. All the given images are not resized
                if this argument is ``None``, but the resolutions of
                all the images should be the same.

        Returns:
            Dictionary of ~chainer.Variable: A directory in which
            the key contains the layer name and the value contains
            the corresponding feature map variable.

        """

        if layers is None:
            layers = ['fc7']

        if kwargs:
            argument.check_unexpected_kwargs(
                kwargs, test='test argument is not supported anymore. '
                'Use chainer.using_config',
                volatile='volatile argument is not supported anymore. '
                'Use chainer.using_config')
            argument.assert_kwargs_empty(kwargs)

        x = concat_examples([prepare(img, size=size) for img in images])
        x = Variable(self.xp.asarray(x))
        return self(x, layers=layers)

    def predict(self, images, oversample=True):
        """Computes all the probabilities of given images.

        Args:
            images (iterable of PIL.Image or numpy.ndarray): Input images.
                When you specify a color image as a :class:`numpy.ndarray`,
                make sure that color order is RGB.
            oversample (bool): If ``True``, it averages results across
                center, corners, and mirrors. Otherwise, it uses only the
                center.

        Returns:
            ~chainer.Variable: Output that contains the class probabilities
            of given images.

        """

        x = concat_examples([prepare(img, size=(256, 256)) for img in images])
        if oversample:
            x = imgproc.oversample(x, crop_dims=(224, 224))
        else:
            x = x[:, :, 16:240, 16:240]
        # Use no_backprop_mode to reduce memory consumption
        with function.no_backprop_mode(), chainer.using_config('train', False):
            x = Variable(self.xp.asarray(x))
            y = self(x, layers=['prob'])['prob']
            if oversample:
                n = y.data.shape[0] // 10
                y_shape = y.data.shape[1:]
                y = reshape(y, (n, 10) + y_shape)
                y = sum(y, axis=1) / 10
        return y


def prepare(image, size=(224, 224)):
    """Converts the given image to the numpy array for VGG models.

    Note that you have to call this method before ``forward``
    because the pre-trained vgg model requires to resize the given image,
    covert the RGB to the BGR, subtract the mean,
    and permute the dimensions before calling.

    Args:
        image (PIL.Image or numpy.ndarray): Input image.
            If an input is ``numpy.ndarray``, its shape must be
            ``(height, width)``, ``(height, width, channels)``,
            or ``(channels, height, width)``, and
            the order of the channels must be RGB.
        size (pair of ints): Size of converted images.
            If ``None``, the given image is not resized.

    Returns:
        numpy.ndarray: The converted output array.

    """

    if not available:
        raise ImportError('PIL cannot be loaded. Install Pillow!\n'
                          'The actual import error is as follows:\n' +
                          str(_import_error))
    if isinstance(image, numpy.ndarray):
        if image.ndim == 3:
            if image.shape[0] == 1:
                image = image[0, :, :]
            elif image.shape[0] == 3:
                image = image.transpose((1, 2, 0))
        image = Image.fromarray(image.astype(numpy.uint8))
    image = image.convert('RGB')
    if size:
        image = image.resize(size)
    image = numpy.asarray(image, dtype=numpy.float32)
    image = image[:, :, ::-1]
    image -= numpy.array(
        [103.939, 116.779, 123.68], dtype=numpy.float32)
    image = image.transpose((2, 0, 1))
    return image


def _max_pooling_2d(x):
    return max_pooling_2d(x, ksize=2)


def _make_npz(path_npz, url, model):
    path_caffemodel = download.cached_download(url)
    sys.stderr.write(
        'Now loading caffemodel (usually it may take few minutes)\n')
    sys.stderr.flush()
    VGG16Layers.convert_caffemodel_to_npz(path_caffemodel, path_npz)
    npz.load_npz(path_npz, model)
    return model


def _retrieve(name, url, model):
    root = download.get_dataset_directory('pfnet/chainer/models/')
    path = os.path.join(root, name)
    return download.cache_or_load_file(
        path, lambda path: _make_npz(path, url, model),
        lambda path: npz.load_npz(path, model))<|MERGE_RESOLUTION|>--- conflicted
+++ resolved
@@ -68,13 +68,8 @@
             ``chainer.initializers.Normal(scale=0.01)``.
 
     Attributes:
-<<<<<<< HEAD
-        ~VGG16Layers.available_layers (list of str): The list of available
-            layer names used by ``forward`` and ``extract`` methods.
-=======
         available_layers (list of str): The list of available layer names
-            used by ``__call__`` and ``extract`` methods.
->>>>>>> f15921bb
+            used by ``forward`` and ``extract`` methods.
 
     """
 
