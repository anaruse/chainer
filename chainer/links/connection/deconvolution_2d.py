import numpy

from chainer import cuda
from chainer.functions.connection import deconvolution_2d
from chainer import initializers
from chainer import link


class Deconvolution2D(link.Link):

    """Two dimensional deconvolution function.

    This link wraps the :func:`~chainer.functions.deconvolution_2d` function
    and holds the filter weight and bias vector as parameters.

    Args:
        in_channels (int): Number of channels of input arrays. If ``None``,
            parameter initialization will be deferred until the first forward
            data pass at which time the size will be determined.
        out_channels (int): Number of channels of output arrays.
        ksize (int or pair of ints): Size of filters (a.k.a. kernels).
            ``ksize=k`` and ``ksize=(k, k)`` are equivalent.
        stride (int or pair of ints): Stride of filter applications.
            ``stride=s`` and ``stride=(s, s)`` are equivalent.
        pad (int or pair of ints): Spatial padding width for input arrays.
            ``pad=p`` and ``pad=(p, p)`` are equivalent.
        nobias (bool): If ``True``, then this function does not use the bias
            term.
        outsize (tuple): Expected output size of deconvolutional operation.
            It should be pair of height and width :math:`(out_H, out_W)`.
            Default value is ``None`` and the outsize is estimated by
            input size, stride and pad.
<<<<<<< HEAD
        initialW (callable): Weight initializer.
            It should be a callable that takes ``numpy.ndarray`` or
            ``cupy.ndarray`` and edits its value.
            If it is ``None``, the default initializer is used.
            If it is `numpy.ndarray`, the array is used as initial
            weight value.
        initial_bias (callable): Bias initializer.
            It should be a callable that takes ``numpy.ndarray`` or
=======
        use_cudnn (bool): If ``True``, then this function uses cuDNN if
            available.
        initialW (4-D array): Initial weight value. If ``None``, then this
            function uses Gaussian distribution scaled by ``w_scale`` to
            initialize weight.
            May also be a callable that takes ``numpy.ndarray`` or
            ``cupy.ndarray`` and edits its value.
        initial_bias (1-D array): Initial bias value. If ``None``, then this
            function uses ``bias`` to initialize bias.
            May also be a callable that takes ``numpy.ndarray`` or
>>>>>>> 0248eee5
            ``cupy.ndarray`` and edits its value.
            If ``None``, the default initializer is used.
            If it is `numpy.ndarray`, the array is used as initial bias value.
        deterministic (bool): The output of this link can be
            non-deterministic when it uses cuDNN.
            If this option is ``True``, then it forces cuDNN to use
            a deterministic algorithm. This option is only available for
            cuDNN version >= v4.

    The filter weight has four dimensions :math:`(c_I, c_O, k_H, k_W)`
    which indicate the number of input channels, output channels,
    height and width of the kernels, respectively.
    The filter weight is initialized with i.i.d. Gaussian random samples, each
    of which has zero mean and deviation :math:`\\sqrt{1/(c_I k_H k_W)}` by
    default.

    The bias vector is of size :math:`c_O`.
    Its elements are initialized by ``bias`` argument.
    If ``nobias`` argument is set to True, then this function does not hold
    the bias parameter.

    .. seealso::
       See :func:`chainer.functions.deconvolution_2d` for the definition of
       two-dimensional convolution.

    """

    def __init__(self, in_channels, out_channels, ksize, stride=1, pad=0,
                 nobias=False, outsize=None,
                 initialW=None, initial_bias=None, deterministic=False):
        super(Deconvolution2D, self).__init__()
        self.ksize = ksize
        self.stride = _pair(stride)
        self.pad = _pair(pad)
        self.outsize = (None, None) if outsize is None else outsize
        if initialW is None:
            self.initialW = initializers.HeNormal(1.0 / numpy.sqrt(2))
        else:
            self.initialW = initialW
        self.out_channels = out_channels
        self.deterministic = deterministic

        self.add_param('W', initializer=initializers._get_initializer(
            initialW))
        if in_channels is not None:
            self._initialize_params(in_channels)

        if nobias:
            self.b = None
        else:
            if isinstance(initial_bias, (numpy.ndarray, cuda.ndarray)):
                assert initial_bias.shape == (out_channels,)
            if initial_bias is None:
                initial_bias = initializers.Constant(0)
            bias_initializer = initializers._get_initializer(initial_bias)
            self.add_param('b', out_channels, initializer=bias_initializer)

    def _initialize_params(self, in_channels):
        kh, kw = _pair(self.ksize)
        W_shape = (in_channels, self.out_channels, kh, kw)
        self.W.initialize(W_shape)

    def __call__(self, x):
        if self.W.data is None:
            self._initialize_params(x.shape[1])
        return deconvolution_2d.deconvolution_2d(
            x, self.W, self.b, self.stride, self.pad,
            self.outsize, deterministic=self.deterministic)


def _pair(x):
    if hasattr(x, '__getitem__'):
        return x
    return x, x<|MERGE_RESOLUTION|>--- conflicted
+++ resolved
@@ -30,27 +30,14 @@
             It should be pair of height and width :math:`(out_H, out_W)`.
             Default value is ``None`` and the outsize is estimated by
             input size, stride and pad.
-<<<<<<< HEAD
         initialW (callable): Weight initializer.
-            It should be a callable that takes ``numpy.ndarray`` or
+            It can be a callable that takes ``numpy.ndarray`` or
             ``cupy.ndarray`` and edits its value.
             If it is ``None``, the default initializer is used.
             If it is `numpy.ndarray`, the array is used as initial
             weight value.
         initial_bias (callable): Bias initializer.
-            It should be a callable that takes ``numpy.ndarray`` or
-=======
-        use_cudnn (bool): If ``True``, then this function uses cuDNN if
-            available.
-        initialW (4-D array): Initial weight value. If ``None``, then this
-            function uses Gaussian distribution scaled by ``w_scale`` to
-            initialize weight.
-            May also be a callable that takes ``numpy.ndarray`` or
-            ``cupy.ndarray`` and edits its value.
-        initial_bias (1-D array): Initial bias value. If ``None``, then this
-            function uses ``bias`` to initialize bias.
-            May also be a callable that takes ``numpy.ndarray`` or
->>>>>>> 0248eee5
+            It can be a callable that takes ``numpy.ndarray`` or
             ``cupy.ndarray`` and edits its value.
             If ``None``, the default initializer is used.
             If it is `numpy.ndarray`, the array is used as initial bias value.
