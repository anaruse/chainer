import collections
import contextlib
import copy
import warnings

import numpy
import six

import chainer
from chainer.backends import cuda
from chainer.backends import intel64
from chainer import initializers
from chainer import variable


def _is_shape(value):
    if value is None:
        return True
    elif isinstance(value, collections.Sequence):
        try:
            return all(int(x) for x in value)
        except TypeError:
            return False
    try:
        return int(value)
    except TypeError:
        return False


def _ensure_shape_dtype(value):
    # Return value paired with dtype FP32 if it is a shape.
    if _is_shape(value):
        return value, 'f'
    # Otherwise, returns it with assuming a shape-dtype pair.
    else:
        return value


class Link(object):

    """Building block of model definitions.

    Link is a building block of neural network models that support various
    features like handling parameters, defining network fragments,
    serialization, etc.

    Link is the primitive structure for the model definitions. It supports
    management of parameter variables and *persistent values* that should be
    incorporated to serialization.

    Parameter is an instance of :class:`~chainer.Parameter` registered to a
    link. A :class:`~chainer.Parameter` object can be registered as a
    parameter of the link by assigning it to an attribute within *an
    initialization scope*, which is a code surrounded by a
    :meth:`init_scope` context manager using the ``with`` statement.

    Persistent values are arrays, scalars, or any other serializable values
    registered via :meth:`register_persistent` or :meth:`add_persistent`.

    .. note::
       Whereas arbitrary serializable objects can be registered as persistent
       values, it is strongly recommended to just register values that should
       be treated as results of learning. A typical example of persistent
       values is ones computed during training and required for testing, e.g.
       running statistics for batch normalization.

    Parameters and persistent values are referred by their names. They can be
    accessed as attributes of the links. Link class itself manages the lists
    of names of parameters and persistent values to distinguish parameters and
    persistent values from other attributes.

    Link can be composed into more complex models. This composition feature is
    supported by child classes like :class:`Chain` and :class:`ChainList`. One
    can create a chain by combining one or more links. See the documents for
    these classes for details.

    As noted above, Link supports the serialization protocol of the
    :class:`~chainer.Serializer` class. **Note that only parameters and
    persistent values are saved and loaded.** Other attributes are considered
    as a part of user program (i.e. a part of network definition). In order to
    construct a link from saved file, other attributes must be identically
    reconstructed by user codes.

    .. admonition:: Example

       This is a simple example of custom link definition. Chainer itself also
       provides many links defined under the :mod:`~chainer.links` module. They
       might serve as examples, too.

       Consider we want to define a simple primitive link that implements a
       fully-connected layer based on the :func:`~functions.linear` function.
       Note that this function takes input units, a weight variable, and a bias
       variable as arguments. Then, the fully-connected layer can be defined as
       follows::

          import chainer
          import chainer.functions as F
          from chainer import initializers
          import numpy as np

          class LinearLayer(chainer.Link):

              def __init__(self, n_in, n_out):
                  super(LinearLayer, self).__init__()
                  with self.init_scope():
                      self.W = chainer.Parameter(
                          initializers.Normal(), (n_out, n_in))
                      self.b = chainer.Parameter(
                          initializers.Zero(), (n_out,))

              def __call__(self, x):
                  return F.linear(x, self.W, self.b)

       This example shows that a user can define arbitrary parameters and use
       them in any methods. Links typically implement the ``__call__``
       operator, although they can also provide other methods to implement the
       forward propagation.

    Args:
        params: *(deprecated since v2.0.0)* Names, shapes, and optional dtypes
            of initial parameters. The keywords are used as the parameter
            names and the corresponding values consist either of the shape or
            a tuple of shape and a dtype ``(shape, dtype)``. If only the shape
            is supplied, the default dtype will be used.

    Attributes:
        ~Link.name (str): Name of this link, given by the parent chain (if
            exists).

    """

    def __init__(self, **params):
        self._params = set()
        self._persistent = set()
        self._cpu = True
        self._device_id = None
        self._within_init_scope = False
        self.name = None

        for name, value in six.iteritems(params):
            # Note: deprecation warning will be raised in add_param
            shape, dtype = _ensure_shape_dtype(value)
            self.add_param(name, shape, dtype=dtype)

    @property
    def xp(self):
        """Array module for this link.

        Depending on which of CPU/GPU this link is on, this property returns
        :mod:`numpy` or :mod:`cupy`.

        """
        return numpy if self._cpu else cuda.cupy

    @property
    def within_init_scope(self):
        """True if the current code is inside of an initialization scope.

        See :meth:`init_scope` for the details of the initialization scope.

        """
        return getattr(self, '_within_init_scope', False)

    @contextlib.contextmanager
    def init_scope(self):
        """Creates an initialization scope.

        This method returns a context manager object that enables registration
        of parameters (and links for :class:`~chainer.Chain`) by an assignment.
        A :class:`~chainer.Parameter` object can be automatically registered
        by assigning it to an attribute under this context manager.

        .. admonition:: Example

           In most cases, the parameter registration is done in the
           initializer method. Using the ``init_scope`` method, we can
           simply assign a :class:`~chainer.Parameter` object to register
           it to the link.

           .. code-block:: python

              class MyLink(chainer.Link):
                  def __init__(self):
                      super().__init__()
                      with self.init_scope():
                          self.W = chainer.Parameter(0, (10, 5))
                          self.b = chainer.Parameter(0, (5,))

        """
        old_flag = self.within_init_scope
        self._within_init_scope = True
        try:
            yield
        finally:
            self._within_init_scope = old_flag

    def __setattr__(self, name, value):
        if self.within_init_scope and isinstance(value, variable.Parameter):
            value.name = name
            if not self._cpu:
                value.to_gpu(self._device_id)
            self._params.add(name)
            self._persistent.discard(name)
        super(Link, self).__setattr__(name, value)

    def __delattr__(self, name):
        self._params.discard(name)
        self._persistent.discard(name)
        super(Link, self).__delattr__(name)

    def add_param(self, name, shape=None, dtype=numpy.float32,
                  initializer=None):
        """Registers a parameter to the link.

        .. deprecated:: v2.0.0

           Assign a :class:`~chainer.Parameter` object directly to an
           attribute within :meth:`~chainer.Link.init_scope` instead.
           For example, the following code

           .. code-block:: python

               link.add_param('W', shape=(5, 3))

           can be replaced by the following assignment.

           .. code-block:: python

               with link.init_scope():
                   link.W = chainer.Parameter(None, (5, 3))

           The latter is easier for IDEs to keep track of the attribute's
           type.

        Args:
            name (str): Name of the parameter. This name is also used as the
                attribute name.
            shape (int or tuple of ints): Shape of the parameter array. If it
                is omitted, the parameter variable is left uninitialized.
            dtype: Data type of the parameter array.
            initializer: If it is not ``None``, the data is initialized with
                the given initializer. If it is an array, the data is directly
                initialized by it. If it is callable, it is used as a weight
                initializer. Note that in these cases, ``dtype`` argument is
                ignored.

        """
        warnings.warn('''\
Parameter registeration via Link.__init__ and Link.add_param are deprecated.
Assign a Parameter object directly to an attribute within a \
"with Link.init_scope():" block instead.
''', DeprecationWarning)
        if name in self.__dict__:
            raise AttributeError(
                'cannot register a new parameter %s: attribute exists'
                % name)
        if initializer is None:
            initializer = initializers.NaN(dtype)
        param = variable.Parameter(initializer, shape)
        with self.init_scope():
            setattr(self, name, param)

    def add_persistent(self, name, value):
        """Registers a persistent value to the link.

        The registered value is saved and loaded on serialization and
        deserialization. The value is set to an attribute of the link.

        Args:
            name (str): Name of the persistent value. This name is also used
                for the attribute name.
            value: Value to be registered.

        """
        d = self.__dict__
        if name in d:
            raise AttributeError(
                'cannot register a new persistent value %s: attribute exists'
                % name)
        self._persistent.add(name)
        self._params.discard(name)
        d[name] = value

    def register_persistent(self, name):
        """Registers an attribute of a given name as a persistent value.

        This is a convenient method to register an existing attribute as a
        persistent value. If ``name`` has been already registered as a
        parameter, this method removes it from the list of parameter names
        and re-registers it as a persistent value.

        Args:
            name (str): Name of the attribute to be registered.

        """
        if not hasattr(self, name):
            raise AttributeError(
                'cannot register non-existent attribute %s as a persistent '
                'value' % name)
        self._persistent.add(name)
        self._params.discard(name)

    def copy(self, mode='share'):
        """Copies the link hierarchy to new one.

        The whole hierarchy rooted by this link is copied. There are three
        modes to perform copy. Please see the document for the argument
        ``mode`` below.

        The name of the link is reset on the copy, since the copied instance
        does not belong to the original parent chain (even if exists).

        Args:
            mode (str): It should be either ``init``, ``copy``, or ``share``.
                ``init`` means parameter variables under the returned link
                object is re-initialized by calling their
                :meth:`~chainer.Parameter.initialize` method, so that all the
                parameters may have different initial values from the original
                link.
                ``copy`` means that the link object is deeply copied, so that
                its parameters are not re-initialized but are also deeply
                copied. Thus, all parameters have same initial values but can
                be changed independently.
                ``share`` means that the link is shallowly copied, so that its
                parameters' arrays are shared with the original one. Thus,
                their values are changed synchronously. The default ``mode``
                is ``share``.

        Returns:
            Link: Copied link object.

        """
        if mode == 'share':
            ret = copy.copy(self)
            ret._params = set(self._params)
            ret._persistent = set(self._persistent)
            ret.name = None
            d = ret.__dict__
            for name in ret._params:
                d[name] = copy.copy(d[name])
                d[name].grad = None
            return ret
        elif mode == 'copy':
            return copy.deepcopy(self)
        elif mode == 'init':
            ret = copy.deepcopy(self)
            for param in ret.params(include_uninit=False):
                param.initialize(param.shape)
            return ret
        else:
            raise ValueError(
                'The \'mode\' argument should be either \'init\','
                '\'copy\', or \'share\'. But {} was given.'.format(mode))

    def to_cpu(self):
        """Copies parameter variables and persistent values to CPU.

        This method does not handle non-registered attributes. If some of such
        attributes must be copied to CPU, the link implementation must
        override this method to do so.

        Returns: self

        """
        d = self.__dict__
        for name in self._params:
            d[name].to_cpu()
        for name in self._persistent:
            value = d[name]
            if isinstance(value, cuda.ndarray):
                d[name] = value.get()
            elif isinstance(value, intel64.mdarray):
                d[name] = numpy.array(value)
        self._cpu = True
        self._device_id = None
        return self

    def to_gpu(self, device=None):
        """Copies parameter variables and persistent values to GPU.

        This method does not handle non-registered attributes. If some of such
        attributes must be copied to GPU, the link implementation must
        override this method to do so.

        Args:
            device: Target device specifier. If omitted, the current device is
                used.

        Returns: self

        """
        cuda.check_cuda_available()
        if not self._cpu:
            return self
        d = self.__dict__
        with cuda._get_device(device):
            for name in self._params:
                d[name].to_gpu()
            for name in self._persistent:
                value = d[name]
                if isinstance(value, intel64.mdarray):
                    value = numpy.array(value)
                if isinstance(value, numpy.ndarray):
                    d[name] = cuda.to_gpu(value)
            self._device_id = cuda.cupy.cuda.get_device_id()
        self._cpu = False
        return self

    def to_intel64(self):
        """Copies parameter variables and persistent values to CPU."""
        intel64.check_ideep_available()
        d = self.__dict__
        for name in self._params:
            d[name].to_intel64()
        for name in self._persistent:
            value = d[name]
            if isinstance(value, cuda.ndarray):
                value = value.get()  # to numpy.ndarray
            if isinstance(value, numpy.ndarray):
                d[name] = intel64.ideep.array(
                    value, itype=intel64.ideep.wgt_array)
        self._cpu = True
        self._device_id = None
        return self

    def params(self, include_uninit=True):
        """Returns a generator of all parameters under the link hierarchy.

        Args:
            include_uninit (bool): If ``True``, it also generates uninitialized
                parameters.

        Returns:
            A generator object that generates all parameters.

        """
        d = self.__dict__
        for name in self._params:
            if include_uninit or d[name].data is not None:
                yield d[name]

    def namedparams(self, include_uninit=True):
        """Returns a generator of all (path, param) pairs under the hierarchy.

        Args:
            include_uninit (bool): If ``True``, it also generates uninitialized
                parameters.

        Returns:
            A generator object that generates all (path, parameter) pairs. The
            paths are relative from this link.

        """
        d = self.__dict__
        for name in self._params:
            if include_uninit or d[name].data is not None:
                yield '/' + name, d[name]

    def links(self, skipself=False):
        """Returns a generator of all links under the hierarchy.

        Args:
            skipself (bool): If ``True``, then the generator skips this link
                and starts with the first child link.

        Returns:
            A generator object that generates all links.

        """
        if not skipself:
            yield self

    def namedlinks(self, skipself=False):
        """Returns a generator of all (path, link) pairs under the hierarchy.

        Args:
            skipself (bool): If ``True``, then the generator skips this link
                and starts with the first child link.

        Returns:
            A generator object that generates all (path, link) pairs.

        """
        if not skipself:
            yield '/', self

    def children(self):
        """Returns a generator of all child links.

        Returns:
            A generator object that generates all child links.

        """
        if 0:
            yield

    def copyparams(self, link):
        """Copies all parameters from given link.

        This method copies data arrays of all parameters in the hierarchy. The
        copy is even done across the host and devices. Note that this method
        does not copy the gradient arrays.

        Args:
            link (Link): Source link object.

        """
        src = link.__dict__
        dst = self.__dict__
        for name in self._params:
            dst[name].copydata(src[name])

    def cleargrads(self):
        """Clears all gradient arrays.

        This method should be called before the backward computation at every
        iteration of the optimization.

        """
        for param in self.params():
            param.cleargrad()

    def zerograds(self):
        """Initializes all gradient arrays by zero.

        This method can be used for the same purpose of cleargrads, but less
        efficient. This method is left for backward compatibility.

        .. deprecated:: v1.15
           Use :meth:`cleargrads` instead.

        """
        warnings.warn(
            'Link.zerograds is deprecated. Use Link.cleargrads instead.',
            DeprecationWarning)
        for param in self.params():
            param.zerograd()

    def addgrads(self, link):
        """Accumulates gradient values from given link.

        This method adds each gradient array of the given link to corresponding
        gradient array of this link. The accumulation is even done across
        host and different devices.

        Args:
            link (Link): Source link object.

        """
        src = link.__dict__
        dst = self.__dict__
        for name in self._params:
            dst[name].addgrad(src[name])

    def enable_update(self):
        """Enables update rules of all parameters under the link hierarchy.

        This method sets the :attr:`~chainer.UpdateRule.enabled` flag of the
        update rule of each parameter variable to ``True``.

        """
        for param in self.params():
            rule = param.update_rule
            if rule is not None:
                rule.enabled = True

    def disable_update(self):
        """Disables update rules of all parameters under the link hierarchy.

        This method sets the :attr:`~chainer.UpdateRule.enabled` flag of the
        update rule of each parameter variable to ``False``.

        """
        for param in self.params():
            rule = param.update_rule
            if rule is not None:
                rule.enabled = False

    @property
    def update_enabled(self):
        """``True`` if at least one parameter has an update rule enabled."""
        for param in self.params():
            rule = param.update_rule
            if rule is not None and rule.enabled:
                return True
        return False

    def serialize(self, serializer):
        """Serializes the link object.

        Args:
            serializer (~chainer.AbstractSerializer): Serializer object.

        """
        d = self.__dict__
        for name in self._params:
            param = d[name]
            data = serializer(name, param.data)
            if param.data is None and data is not None:
                # Initialize the parameter here
                param.initialize(data.shape)
                if isinstance(param.data, numpy.ndarray):
                    numpy.copyto(param.data, data)
                else:
                    param.data.set(numpy.asarray(data))
        for name in self._persistent:
            d[name] = serializer(name, d[name])

<<<<<<< HEAD
    def repeat(self, n_repeat, mode='init'):
        """Repeats this link multiple times to make a :class:`~chainer.Sequential`.

        This method returns a :class:`~chainer.Sequential` object which has
        the same :class:`~chainer.Link` multiple times repeatedly. The ``mode``
        argument means how to copy this link to repeat.

        .. admonition:: Example

            You can repeat the same link multiple times to create a longer
            :class:`~chainer.Sequential` block like this:

            .. code-block:: python

                class ConvBNReLU(chainer.Chain):

                    def __init__(self):
                        super(ConvBNReLU, self).__init__()
                        with self.init_scope():
                            self.conv = L.Convolution2D(
                                None, 64, 3, 1, 1, nobias=True)
                            self.bn = L.BatchNormalization(64)

                    def __call__(self, x):
                        return F.relu(self.bn(self.conv(x)))

                net = ConvBNReLU().repeat(16, mode='init')

            The ``net`` object contains 16 blocks, each of which is
            ``ConvBNReLU``. And the ``mode`` was ``init``, so each block
            is re-initialized with different parameters. If you give
            ``copy`` to this argument, each block has same values for its
            parameters but its object ID is different from others. If it is
            ``share``, each block is same to others in terms of not only
            parameters but also the object IDs because they are shallow-copied,
            so that when the parameter of one block is changed, all the
            parameters in the others also change.

        Args:
            n_repeat (int): Number of times to repeat.
            mode (str): It should be either ``init``, ``copy``, or ``share``.
                ``init`` means parameters of each repeated element in the
                returned :class:`~chainer.Sequential` will be re-initialized,
                so that all elements have different initial parameters.
                ``copy`` means that the parameters will not be re-initialized
                but object itself will be deep-copied, so that all elements
                have same initial parameters but can be changed independently.
                ``share`` means all the elements which consist the resulting
                :class:`~chainer.Sequential` object are same object because
                they are shallow-copied, so that all parameters of elements
                are shared with each other.

        """
        ret = chainer.Sequential()
        if n_repeat <= 0:
            return ret
        if mode not in ['init', 'copy', 'share']:
            raise ValueError(
                'The \'mode\' argument should be either \'init\','
                '\'copy\', or \'share\'. But {} was given.'.format(mode))
        link = self
        for _ in range(n_repeat):
            ret.append(link.copy(mode))
        return ret
=======
    def count_params(self):
        """Counts the total number of parameters.

        This method counts the total number of scalar values included in all
        the :class:`~chainer.Parameter`\\ s held by this link and its
        descendants.

        If the link containts uninitialized parameters, this method raises a
        warning.

        Returns:
            The total size of parameters (int)

        """

        size = 0
        for name, param in self.namedparams():
            if param.array is None:
                warnings.warn(
                    'Parameter \'{}\' has not been initialized, so the '
                    'resulting count will not include the number of parameters'
                    ' in it.'.format(name))
                continue
            size += param.size
        return size
>>>>>>> bcb4640d


class Chain(Link):

    """Composable link with object-like interface.

    Composability is one of the most important features of neural nets. Neural
    net models consist of many reusable fragments, and each model itself might
    be embedded into a larger learnable system. Chain enables us to write a
    neural net based on composition, without bothering about routine works like
    collecting parameters, serialization, copying the structure with parameters
    shared, etc.

    This class actually provides a way to compose one or more links into one
    structure. A chain can contain one or more *child links*. Child link is a
    link registered to the chain with its own name. The child link is stored to
    an attribute of the chain with the name. User can write a whole model or a
    fragment of neural nets as a child class of Chain.

    Each chain itself is also a link. Therefore, one can combine chains into
    higher-level chains. In this way, links and chains construct a *link
    hierarchy*. Link hierarchy forms a tree structure, where each node is
    identified by the path from the root. The path is represented by a string
    like a file path in UNIX, consisting of names of nodes on the path, joined
    by slashes ``/``.

    A child link can be added just by assigning it to an attribute of the
    chain within :meth:`~chainer.Chain.init_scope`.

    The registered child link is saved and loaded on serialization and
    deserialization, and involved in the optimization. The registered link
    is called a child. The child link is accessible via :meth:`children`
    generator, which returns a generator running through the children in
    registered order.

    On registration of a child link, its :attr:`~Link.name` attribute is also
    set (or overwritten if the link has already been registered to another
    chain).

    .. admonition:: Example

       This is a simple example of custom chain definition. Chainer itself also
       provides some chains defined under the :mod:`~chainer.links` module.
       They might serve as examples, too.

       Consider we want to define a multi-layer perceptron consisting of two
       hidden layers with rectifiers as activation functions. We can use the
       :class:`~chainer.links.Linear` link as a building block::

          import chainer
          import chainer.functions as F
          import chainer.links as L

          class MultiLayerPerceptron(chainer.Chain):

              def __init__(self, n_in, n_hidden, n_out):
                  super(MultilayerPerceptron, self).__init__()
                  with self.init_scope():
                      self.layer1 = L.Linear(n_in, n_hidden)
                      self.layer2 = L.Linear(n_hidden, n_hidden)
                      self.layer3 = L.Linear(n_hidden, n_out)

              def __call__(self, x):
                  # Forward propagation
                  h1 = F.relu(self.layer1(x))
                  h2 = F.relu(self.layer2(h1))
                  return self.layer3(h2)

       Child links are registered via the assignment within a
       ``with self.init_scope():`` block. The forward propagation is often
       implemented as the ``__call__`` operator as the above example, though
       it is not mandatory.

    Args:
        links: Child links. The keywords are used as their names. The names are
            also set to the links.

            .. deprecated:: v2.0.0

               Assign child links directly to attributes instead.

    """

    def __init__(self, **links):
        super(Chain, self).__init__()
        self._children = set()

        for name, link in six.iteritems(links):
            self.add_link(name, link)

    def __getitem__(self, name):
        """Equivalent to getattr."""
        return getattr(self, name)

    def __setattr__(self, name, value):
        if self.within_init_scope and isinstance(value, Link):
            if hasattr(self, name):
                raise AttributeError(
                    'cannot register a new link %s: attribute exists' % name)
            value.name = name
            self._children.add(name)
        super(Chain, self).__setattr__(name, value)

    def __delattr__(self, name):
        self._children.discard(name)
        super(Chain, self).__delattr__(name)

    def add_link(self, name, link):
        """Registers a child link to this chain.

        .. deprecated:: v2.0.0

           Assign the child link directly to an attribute within
           :meth:`~chainer.Chain.init_scope` instead.
           For example, the following code

           .. code-block:: python

              chain.add_link('l1', L.Linear(3, 5))

           can be replaced by the following line.

           .. code-block:: python

              with chain.init_scope():
                  chain.l1 = L.Linear(3, 5)

           The latter is easier for IDEs to keep track of the attribute's
           type.

        Args:
            name (str): Name of the child link. This name is also used as the
                attribute name.
            link (Link): The link object to be registered.

        """
        warnings.warn('''\
Child link registeration via Chain.__init__ and Chain.add_link are deprecated.
Assign a Link object directly to an attribute within a \
"with link.init_scope():" block instead.
        ''', DeprecationWarning)
        if name in self.__dict__:
            raise AttributeError(
                'cannot register a new link %s: attribute exists' % name)
        if not isinstance(link, Link):
            raise TypeError('cannot register a non-link object as a child')
        with self.init_scope():
            setattr(self, name, link)

    def copy(self):
        ret = super(Chain, self).copy()
        ret._children = set(ret._children)
        d = ret.__dict__
        for name in ret._children:
            # copy child links recursively
            copied = d[name].copy()
            copied.name = name
            d[name] = copied
        return ret

    def to_cpu(self):
        super(Chain, self).to_cpu()
        d = self.__dict__
        for name in self._children:
            d[name].to_cpu()
        return self

    def to_gpu(self, device=None):
        with cuda._get_device(device):
            super(Chain, self).to_gpu()
            d = self.__dict__
            for name in self._children:
                d[name].to_gpu()
        return self

    def to_intel64(self):
        super(Chain, self).to_intel64()
        d = self.__dict__
        for name in self._children:
            d[name].to_intel64()
        return self

    def params(self, include_uninit=True):
        for param in super(Chain, self).params(include_uninit):
            yield param
        d = self.__dict__
        for name in self._children:
            for param in d[name].params(include_uninit):
                yield param

    def namedparams(self, include_uninit=True):
        for ret in super(Chain, self).namedparams(include_uninit):
            yield ret
        d = self.__dict__
        for name in self._children:
            prefix = '/' + name
            for path, param in d[name].namedparams(include_uninit):
                yield prefix + path, param

    def links(self, skipself=False):
        if not skipself:
            yield self
        d = self.__dict__
        for name in self._children:
            for link in d[name].links():
                yield link

    def namedlinks(self, skipself=False):
        if not skipself:
            yield '/', self
        d = self.__dict__
        for name in self._children:
            child = d[name]
            prefix = '/' + name
            yield prefix, child
            for path, link in d[name].namedlinks(True):
                yield prefix + path, link

    def children(self):
        d = self.__dict__
        for name in self._children:
            yield d[name]

    def copyparams(self, link):
        super(Chain, self).copyparams(link)
        src = link.__dict__
        dst = self.__dict__
        for name in self._children:
            dst[name].copyparams(src[name])

    def addgrads(self, link):
        super(Chain, self).addgrads(link)
        src = link.__dict__
        dst = self.__dict__
        for name in self._children:
            dst[name].addgrads(src[name])

    def serialize(self, serializer):
        super(Chain, self).serialize(serializer)
        d = self.__dict__
        for name in self._children:
            d[name].serialize(serializer[name])


class ChainList(Link):

    """Composable link with list-like interface.

    This is another example of compositional link. Unlike :class:`Chain`, this
    class can be used like a list of child links. Each child link is indexed by
    a non-negative integer, and it maintains the current number of registered
    child links. The :meth:`add_link` method inserts a new link at the end of
    the list. It is useful to write a chain with arbitrary number of child
    links, e.g. an arbitrarily deep multi-layer perceptron.

    Note that this class does not implement all methods of :class:`list`.

    Args:
        links: Initial child links.

    """

    def __init__(self, *links):
        super(ChainList, self).__init__()
        self._children = []

        for link in links:
            self.add_link(link)

    def __setattr__(self, name, value):
        if self.within_init_scope and isinstance(value, Link):
            raise TypeError(
                'cannot register a new link'
                ' within a "with chainlist.init_scope():" block.')
        super(ChainList, self).__setattr__(name, value)

    def __getitem__(self, index):
        """Returns the child at given index.

        Args:
            index (int): Index of the child in the list.

        Returns:
            Link: The ``index``-th child link.

        """
        return self._children[index]

    def __iter__(self):
        return iter(self._children)

    def __len__(self):
        """Returns the number of children."""
        return len(self._children)

    def append(self, link):
        """Registers a child link and adds it to the tail of the list.

        This is equivalent to :meth:`add_link`. This method has been added to
        emulate the ``list`` interface.

        Args:
            link (Link): The link object to be regsitered.

        """
        self.add_link(link)

    def add_link(self, link):
        """Registers a child link and adds it to the tail of the list.

        Args:
            link (Link): The link object to be registered.

        """
        link.name = str(len(self._children))
        self._children.append(link)

    def copy(self):
        ret = super(ChainList, self).copy()
        ret._children = list(ret._children)  # copy
        children = ret._children
        for i, child in enumerate(children):
            child = child.copy()
            child.name = str(i)
            children[i] = child
        return ret

    def to_cpu(self):
        super(ChainList, self).to_cpu()
        for link in self._children:
            link.to_cpu()
        return self

    def to_gpu(self, device=None):
        with cuda._get_device(device):
            super(ChainList, self).to_gpu()
            for link in self._children:
                link.to_gpu()
        return self

    def to_intel64(self):
        super(ChainList, self).to_intel64()
        for link in self._children:
            link.to_intel64()
        return self

    def params(self, include_uninit=True):
        for param in super(ChainList, self).params(include_uninit):
            yield param
        for link in self._children:
            for param in link.params(include_uninit):
                yield param

    def namedparams(self, include_uninit=True):
        for ret in super(ChainList, self).namedparams(include_uninit):
            yield ret
        for idx, link in enumerate(self._children):
            prefix = '/%d' % idx
            for path, param in link.namedparams(include_uninit):
                yield prefix + path, param

    def links(self, skipself=False):
        if not skipself:
            yield self
        for child in self._children:
            for link in child.links():
                yield link

    def namedlinks(self, skipself=False):
        if not skipself:
            yield '/', self
        for idx, child in enumerate(self._children):
            prefix = '/%d' % idx
            yield prefix, child
            for path, link in child.namedlinks(True):
                yield prefix + path, link

    def children(self):
        for child in self._children:
            yield child

    def copyparams(self, link):
        super(ChainList, self).copyparams(link)
        for idx, child in enumerate(self._children):
            child.copyparams(link[idx])

    def addgrads(self, link):
        super(ChainList, self).addgrads(link)
        for idx, child in enumerate(self._children):
            child.addgrads(link[idx])

    def serialize(self, serializer):
        super(ChainList, self).serialize(serializer)
        for idx, child in enumerate(self._children):
            child.serialize(serializer['%d' % idx])<|MERGE_RESOLUTION|>--- conflicted
+++ resolved
@@ -606,7 +606,6 @@
         for name in self._persistent:
             d[name] = serializer(name, d[name])
 
-<<<<<<< HEAD
     def repeat(self, n_repeat, mode='init'):
         """Repeats this link multiple times to make a :class:`~chainer.Sequential`.
 
@@ -671,7 +670,7 @@
         for _ in range(n_repeat):
             ret.append(link.copy(mode))
         return ret
-=======
+
     def count_params(self):
         """Counts the total number of parameters.
 
@@ -697,7 +696,6 @@
                 continue
             size += param.size
         return size
->>>>>>> bcb4640d
 
 
 class Chain(Link):
