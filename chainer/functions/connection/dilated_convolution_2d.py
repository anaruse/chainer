--- conflicted
+++ resolved
@@ -32,12 +32,8 @@
 
 class DilatedConvolution2DFunction(function.Function):
 
-<<<<<<< HEAD
-    def __init__(self, stride=1, pad=0, dilate=1,
-                 use_cudnn=True, cover_all=False, no_data_grad=False):
-=======
-    def __init__(self, stride=1, pad=0, dilate=1, cover_all=False):
->>>>>>> 38adee45
+    def __init__(self, stride=1, pad=0, dilate=1, cover_all=False,
+                 no_data_grad=False):
         self.sy, self.sx = _pair(stride)
         self.ph, self.pw = _pair(pad)
         self.dy, self.dx = _pair(dilate)
