--- conflicted
+++ resolved
@@ -39,20 +39,14 @@
             "the gradient w.r.t. x is automatically decided during "
             "backpropagation."
         )
-<<<<<<< HEAD
-        group, = argument.parse_kwargs(kwargs, ('group', 1))
-=======
-        dilate, = argument.parse_kwargs(kwargs, ('dilate', 1))
->>>>>>> e7dcc12a
+        dilate, group = argument.parse_kwargs(kwargs,
+                                              ('dilate', 1), ('group', 1))
 
         self.sy, self.sx = _pair(stride)
         self.ph, self.pw = _pair(pad)
         self.cover_all = cover_all
-<<<<<<< HEAD
+        self.dy, self.dx = _pair(dilate)
         self.group = group
-=======
-        self.dy, self.dx = _pair(dilate)
->>>>>>> e7dcc12a
 
     def check_type_forward(self, in_types):
         n_in = in_types.size()
@@ -141,12 +135,9 @@
 
         y = cuda.cupy.empty((n, out_c, out_h, out_w), dtype=x.dtype)
         if (not self.cover_all and chainer.should_use_cudnn('>=auto') and
-<<<<<<< HEAD
-                x.dtype == W.dtype and _gc_use_cudnn):
-=======
                 x.dtype == W.dtype and
-                ((self.dy == 1 and self.dx == 1) or _cudnn_version >= 6000)):
->>>>>>> e7dcc12a
+                ((self.dy == 1 and self.dx == 1) or _cudnn_version >= 6000) and
+                _gc_use_cudnn):
             x = cuda.cupy.ascontiguousarray(x)
             W = cuda.cupy.ascontiguousarray(W)
             if b is not None:
@@ -161,12 +152,9 @@
             filter_desc = cudnn.create_filter_descriptor(W)
             conv_desc = cudnn.create_convolution_descriptor(
                 (self.ph, self.pw), (self.sy, self.sx), x.dtype,
-<<<<<<< HEAD
+                dilation=(self.dy, self.dx),
+                use_tensor_core=use_tensor_core,
                 group=self.group)
-=======
-                dilation=(self.dy, self.dx),
-                use_tensor_core=use_tensor_core)
->>>>>>> e7dcc12a
             if b is not None:
                 bias_desc = cudnn.create_tensor_descriptor(
                     b[None, :, None, None])
@@ -197,23 +185,10 @@
                     handle, one.data, bias_desc.value, b.data.ptr,
                     one.data, y_desc.value, y.data.ptr)
         else:
-<<<<<<< HEAD
             if self.group > 1:
                 y = self._forward_grouped_convolution(x, W, b)
             else:
                 y = self._forward_gpu_core(x, W, b)
-=======
-            # Implementation using im2col
-            col = conv.im2col_gpu(
-                x, kh, kw, self.sy, self.sx, self.ph, self.pw,
-                cover_all=self.cover_all, dy=self.dy, dx=self.dx)
-            y = cuda.cupy.tensordot(
-                col, W, ((1, 2, 3), (1, 2, 3))).astype(x.dtype, copy=False)
-            # TODO(beam2d): Support unshared bias
-            if b is not None:
-                y += b
-            y = cuda.cupy.rollaxis(y, 3, 1)
->>>>>>> e7dcc12a
 
         return y,
 
@@ -222,7 +197,7 @@
         # Implementation using im2col
         col = conv.im2col_gpu(
             x, kh, kw, self.sy, self.sx, self.ph, self.pw,
-            cover_all=self.cover_all)
+            cover_all=self.cover_all, dy=self.dy, dx=self.dx)
         y = cuda.cupy.tensordot(
             col, W, ((1, 2, 3), (1, 2, 3))).astype(x.dtype, copy=False)
         # TODO(beam2d): Support unshared bias
@@ -274,11 +249,7 @@
             xh, xw = x.shape[2:]
             gx = chainer.functions.deconvolution_2d(
                 gy, W, stride=(self.sy, self.sx), pad=(self.ph, self.pw),
-<<<<<<< HEAD
-                outsize=(xh, xw), group=self.group)
-=======
-                outsize=(xh, xw), dilate=(self.dy, self.dx))
->>>>>>> e7dcc12a
+                outsize=(xh, xw), dilate=(self.dy, self.dx), group=self.group)
             ret.append(gx)
         if 1 in indexes:
             gW, = Convolution2DGradW(self).apply((x, gy))
@@ -308,12 +279,6 @@
     def forward_cpu(self, inputs):
         self.retain_inputs((0, 1))
         x, gy = inputs
-<<<<<<< HEAD
-=======
-        col = conv.im2col_cpu(
-            x, self.kh, self.kw, self.sy, self.sx, self.ph, self.pw,
-            cover_all=self.cover_all, dy=self.dy, dx=self.dx)
->>>>>>> e7dcc12a
 
         # NumPy raises an error when the array is not contiguous.
         # See: https://github.com/chainer/chainer/issues/2744
@@ -331,7 +296,7 @@
     def _forward_cpu_core(self, x, gy):
         col = conv.im2col_cpu(
             x, self.kh, self.kw, self.sy, self.sx, self.ph, self.pw,
-            cover_all=self.cover_all)
+            cover_all=self.cover_all, dy=self.dy, dx=self.dx)
         gW = numpy.tensordot(gy, col, ((0, 2, 3), (0, 4, 5))
                              ).astype(self.W_dtype, copy=False)
         return gW
@@ -347,22 +312,13 @@
             _gc_use_cudnn = False
 
         if (self.cover_all or not chainer.should_use_cudnn('>=auto') or
-<<<<<<< HEAD
-                x.dtype != self.W_dtype or not _gc_use_cudnn):
+                x.dtype != self.W_dtype or
+                ((self.dy > 1 or self.dx > 1) and _cudnn_version < 6000) or
+                not _gc_use_cudnn):
             if self.group > 1:
                 gW = self._forward_grouped_convolution(x, gy)
             else:
                 gW = self._forward_gpu_core(x, gy)
-=======
-                x.dtype != self.W_dtype or
-                ((self.dy > 1 or self.dx > 1) and _cudnn_version < 6000)):
-            col = conv.im2col_gpu(
-                x, self.kh, self.kw, self.sy, self.sx, self.ph, self.pw,
-                cover_all=self.cover_all, dy=self.dy, dx=self.dx)
-            gW = cuda.cupy.tensordot(
-                gy, col, ((0, 2, 3), (0, 4, 5))).astype(self.W_dtype,
-                                                        copy=False)
->>>>>>> e7dcc12a
             return gW,
 
         iC = c
@@ -381,12 +337,9 @@
         filter_desc = cudnn.create_filter_descriptor(gW)
         conv_desc = cudnn.create_convolution_descriptor(
             (self.ph, self.pw), (self.sy, self.sx), x.dtype,
-<<<<<<< HEAD
+            dilation=(self.dy, self.dx),
+            use_tensor_core=use_tensor_core,
             group=self.group)
-=======
-            dilation=(self.dy, self.dx),
-            use_tensor_core=use_tensor_core)
->>>>>>> e7dcc12a
 
         oz_dtype = 'd' if x.dtype == 'd' else 'f'
         one = numpy.array(1, dtype=oz_dtype).ctypes
@@ -417,7 +370,7 @@
     def _forward_gpu_core(self, x, gy):
         col = conv.im2col_gpu(
             x, self.kh, self.kw, self.sy, self.sx, self.ph, self.pw,
-            cover_all=self.cover_all)
+            cover_all=self.cover_all, dy=self.dy, dx=self.dx)
         gW = cuda.cupy.tensordot(gy, col, ((0, 2, 3), (0, 4, 5))
                                  ).astype(self.W_dtype, copy=False)
         return gW
@@ -467,20 +420,13 @@
             xh, xw = x.shape[2:]
             gx = chainer.functions.deconvolution_2d(
                 gy, ggW, stride=(self.sy, self.sx), pad=(self.ph, self.pw),
-<<<<<<< HEAD
-                outsize=(xh, xw), group=self.group)
-=======
-                outsize=(xh, xw), dilate=(self.dy, self.dx))
->>>>>>> e7dcc12a
+                outsize=(xh, xw), dilate=(self.dy, self.dx), group=self.group)
             ret.append(gx)
         if 1 in indexes:
             ggy = convolution_2d(
                 x, ggW, stride=(self.sy, self.sx), pad=(self.ph, self.pw),
-<<<<<<< HEAD
-                cover_all=self.cover_all, group=self.group)
-=======
-                cover_all=self.cover_all, dilate=(self.dy, self.dx))
->>>>>>> e7dcc12a
+                cover_all=self.cover_all, dilate=(self.dy, self.dx),
+                group=self.group)
             ret.append(ggy)
 
         return ret
@@ -613,15 +559,10 @@
         "supported anymore. "
         "Use chainer.using_config('cudnn_deterministic', value) "
         "context where value is either `True` or `False`.")
-<<<<<<< HEAD
-    group, = argument.parse_kwargs(kwargs, ('group', 1))
-
-    fnode = Convolution2DFunction(stride, pad, cover_all, group=group)
-=======
-    dilate, = argument.parse_kwargs(kwargs, ('dilate', 1))
-
-    fnode = Convolution2DFunction(stride, pad, cover_all, dilate=dilate)
->>>>>>> e7dcc12a
+    dilate, group = argument.parse_kwargs(kwargs, ('dilate', 1), ('group', 1))
+
+    fnode = Convolution2DFunction(stride, pad, cover_all, dilate=dilate,
+                                  group=group)
     if b is None:
         args = x, W
     else:
