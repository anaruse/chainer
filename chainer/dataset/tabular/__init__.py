<<<<<<< HEAD
from chainer.dataset.tabular import as_mode  # NOQA
from chainer.dataset.tabular import concat  # NOQA
from chainer.dataset.tabular import join  # NOQA
from chainer.dataset.tabular import slice  # NOQA
=======
from chainer.dataset.tabular import _as_mode  # NOQA
from chainer.dataset.tabular import _slice  # NOQA
>>>>>>> d8ffa63a
<|MERGE_RESOLUTION|>--- conflicted
+++ resolved
@@ -1,9 +1,4 @@
-<<<<<<< HEAD
-from chainer.dataset.tabular import as_mode  # NOQA
-from chainer.dataset.tabular import concat  # NOQA
-from chainer.dataset.tabular import join  # NOQA
-from chainer.dataset.tabular import slice  # NOQA
-=======
 from chainer.dataset.tabular import _as_mode  # NOQA
 from chainer.dataset.tabular import _slice  # NOQA
->>>>>>> d8ffa63a
+from chainer.dataset.tabular import concat  # NOQA
+from chainer.dataset.tabular import join  # NOQA