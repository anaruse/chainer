--- conflicted
+++ resolved
@@ -232,13 +232,7 @@
         chainerx_in_data = None
 
         if backend.get_array_module(*in_data) is chainerx:
-<<<<<<< HEAD
             chainerx_in_data = in_data
-            in_data = backend.to_numpy(in_data)
-            input_vars = [
-                chainer.Variable(x, requires_grad=False)
-                for x in in_data]
-=======
             backend_name = in_data[0].device.backend.name
             if backend_name == 'cuda':
                 in_data = cuda.to_gpu(in_data)
@@ -248,8 +242,9 @@
                 raise RuntimeError(
                     'FunctionNode only supports ChainerX arrays with native '
                     'or cuda backend')
-            input_vars = [chainer.as_variable(x) for x in in_data]
->>>>>>> 661437fa
+            input_vars = [
+                chainer.Variable(x, requires_grad=False)
+                for x in in_data]
             is_chainerx = True
         else:
             is_chainerx = False
@@ -308,20 +303,15 @@
                 raise RuntimeError(msg)
 
         if is_chainerx:
-<<<<<<< HEAD
             chainerx_out_data = [chainerx.array(y) for y in outputs]
-            ret = tuple([variable.Variable(y, requires_grad=requires_grad)
-                         for y in chainerx_out_data])
+            ret = tuple([variable.Variable(backend.to_chainerx(y),
+                                           requires_grad=requires_grad)
+                         for y in outputs])
 
             # Insert a ChainerX op-node that calls FunctionNode.backward in
             # backprop
             chainerx._core._function_node_forward(
                 self, chainerx_in_data, chainerx_out_data)
-=======
-            ret = tuple([variable.Variable(backend.to_chainerx(y),
-                                           requires_grad=requires_grad)
-                         for y in outputs])
->>>>>>> 661437fa
         else:
             ret = tuple([variable.Variable(y, requires_grad=requires_grad)
                          for y in outputs])
