--- conflicted
+++ resolved
@@ -232,8 +232,7 @@
         chainerx_in_data = None
         self._is_chainerx, in_data = _extract_apply_in_data(inputs)
 
-<<<<<<< HEAD
-        if is_chainerx:
+        if self._is_chainerx:
             # Try ChainerX C++ implementation.
             # If it's supported, the output arrays are wrapped with Variables
             # and returned.
@@ -254,9 +253,6 @@
                     for y in outputs])
 
             # Fall back to FunctionNode.forward()
-=======
-        if self._is_chainerx:
->>>>>>> 5ec249cb
             chainerx_in_data = in_data
             backend_name = in_data[0].device.backend.name
             if backend_name == 'cuda':
