--- conflicted
+++ resolved
@@ -231,17 +231,11 @@
 
         """
         chainerx_in_data = None
-        is_chainerx, in_data = _extract_apply_in_data(inputs)
-
-<<<<<<< HEAD
-        self._is_chainerx = backend.get_array_module(*in_data) is chainerx
+        self._is_chainerx, in_data = _extract_apply_in_data(inputs)
 
         if self._is_chainerx:
             self._requires_grad = any(
                 [x.is_backprop_required() for x in in_data])
-=======
-        if is_chainerx:
->>>>>>> ceb728d3
             chainerx_in_data = in_data
             backend_name = in_data[0].device.backend.name
             if backend_name == 'cuda':
@@ -254,11 +248,7 @@
                     'or cuda backend')
         else:
             input_vars = [chainer.as_variable(x) for x in inputs]
-<<<<<<< HEAD
             self._requires_grad = any([x.requires_grad for x in input_vars])
-=======
-            requires_grad = any([x.requires_grad for x in input_vars])
->>>>>>> ceb728d3
 
         utils._check_arrays_forward_compatible(in_data, self.label)
 
@@ -328,11 +318,7 @@
                 else self._output_indexes_to_retain)
 
             ret = tuple([
-<<<<<<< HEAD
                 variable.Variable(y, requires_grad=self._requires_grad)
-=======
-                variable.Variable(y, requires_grad=y.is_backprop_required())
->>>>>>> ceb728d3
                 for y in chainerx_out_data])
         else:
             ret = tuple(
@@ -642,19 +628,14 @@
 
         gx_vars = self.backward(
             tuple(target_input_indexes),
-<<<<<<< HEAD
             tuple([
                 chainer.Variable(gy, requires_grad=gy.is_backprop_required())
                 for gy in grad_outputs]))
-        gxs = [v.array for v in gx_vars]
+        gxs = [v._data_chainerx[0] for v in gx_vars]
 
         del self._chainerx_retained_inputs
         del self._chainerx_retained_outputs
 
-=======
-            tuple([chainer.Variable(gy) for gy in grad_outputs]))
-        gxs = [v._data_chainerx[0] for v in gx_vars]
->>>>>>> ceb728d3
         return gxs
 
     def _get_error_message(self, message):
